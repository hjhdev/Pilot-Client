--- conflicted
+++ resolved
@@ -1,3432 +1,1711 @@
-<<<<<<< HEAD
-﻿/*
- * xPilot: X-Plane pilot client for VATSIM
- * Copyright (C) 2019-2020 Justin Shannon
- *
- * This program is free software: you can redistribute it and/or modify
- * it under the terms of the GNU General Public License as published by
- * the Free Software Foundation, either version 3 of the License, or
- * (at your option) any later version.
- *
- * This program is distributed in the hope that it will be useful,
- * but WITHOUT ANY WARRANTY; without even the implied warranty of
- * MERCHANTABILITY or FITNESS FOR A PARTICULAR PURPOSE.  See the
- * GNU General Public License for more details.
- *
- * You should have received a copy of the GNU General Public License
- * along with this program. If not, see http://www.gnu.org/licenses/.
-*/
-using System;
-using System.Collections;
-using System.Collections.Generic;
-using System.Drawing;
-using System.Linq;
-using System.Text.RegularExpressions;
-using System.Windows.Forms;
-using Appccelerate.EventBroker;
-using Appccelerate.EventBroker.Handlers;
-using Gma.System.MouseKeyHook;
-using Vatsim.Fsd.Connector;
-using XPilot.PilotClient.Common;
-using XPilot.PilotClient.Config;
-using XPilot.PilotClient.Core;
-using XPilot.PilotClient.Core.Events;
-using XPilot.PilotClient.Network;
-using XPilot.PilotClient.Network.Controllers;
-using XPilot.PilotClient.XplaneAdapter;
-using XPlaneConnector;
-
-namespace XPilot.PilotClient
-{
-    public partial class MainForm : Form
-    {
-        [EventPublication(EventTopics.XPlaneEventPosted)]
-        public event EventHandler<ClientEventArgs<string>> XPlaneEventPosted;
-
-        [EventPublication(EventTopics.SessionStarted)]
-        public event EventHandler<EventArgs> SessionStarted;
-
-        [EventPublication(EventTopics.SessionEnded)]
-        public event EventHandler<EventArgs> SessionEnded;
-
-        [EventPublication(EventTopics.MainFormShown)]
-        public event EventHandler<EventArgs> MainFormShown;
-
-        [EventPublication(EventTopics.PlaySoundRequested)]
-        public event EventHandler<PlaySoundEventArgs> PlaySoundRequested;
-
-        [EventPublication(EventTopics.RadioMessageSent)]
-        public event EventHandler<RadioMessageSentEventArgs> RadioMessageSent;
-
-        [EventPublication(EventTopics.ChatSessionStarted)]
-        public event EventHandler<ChatSessionStartedEventArgs> ChatSessionStarted;
-
-        [EventPublication(EventTopics.SetXplaneDataRefValue)]
-        public event EventHandler<DataRefEventArgs> SetXplaneDataRefValue;
-
-        [EventPublication(EventTopics.SendXplaneCommand)]
-        public event EventHandler<ClientEventArgs<XPlaneCommand>> SendXplaneCommand;
-
-        [EventPublication(EventTopics.WallopRequestSent)]
-        public event EventHandler<WallopReceivedEventArgs> WallopRequestSent;
-
-        [EventPublication(EventTopics.PlaySelcalRequested)]
-        public event EventHandler<EventArgs> PlaySelcalRequested;
-
-        [EventPublication(EventTopics.RadioTextMessage)]
-        public event EventHandler<SimulatorMessageEventArgs> XPlaneRadioTextMessage;
-
-        [EventPublication(EventTopics.MetarRequested)]
-        public event EventHandler<MetarRequestedEventArgs> MetarRequestedSent;
-
-        [EventPublication(EventTopics.PrivateMessageSent)]
-        public event EventHandler<PrivateMessageSentEventArgs> PrivateMessageSent;
-
-        [EventPublication(EventTopics.OverrideComStatus)]
-        public event EventHandler<OverrideComStatusEventArgs> OverrideComStatusSent;
-
-        [EventPublication(EventTopics.ValidateCslPaths)]
-        public event EventHandler<EventArgs> ValidateCslPaths;
-
-        [EventPublication(EventTopics.NotificationPosted)]
-        public event EventHandler<NotificationPostedEventArgs> NotificationPosted;
-
-        private readonly IEventBroker mEventBroker;
-        private readonly IAppConfig mConfig;
-        private readonly IFsdManger mNetworkManager;
-        private readonly IUserInterface mUserInterface;
-        private readonly ITabPages mTabPages;
-        private readonly IControllerAtisManager mAtisManager;
-
-        [System.Runtime.InteropServices.DllImport("user32.dll")]
-        public static extern int SendMessage(IntPtr hWnd, int Msg, int wParam, int lParam);
-        [System.Runtime.InteropServices.DllImport("user32.dll")]
-        public static extern bool ReleaseCapture();
-
-        public const int WM_NCLBUTTONDOWN = 0xA1;
-        public const int HT_CAPTION = 0x2;
-
-        private IKeyboardMouseEvents mGlobalHook;
-
-        private bool mWaitingForConnection = true;
-        private bool mInitializing = true;
-        private bool mFlightLoaded = false;
-        private bool mReplayMode = false;
-        private bool mConnected = false;
-
-        private bool mForceCom1Tx = false;
-        private bool mForceCom1Rx = false;
-        private bool mForceCom2Tx = false;
-        private bool mForceCom2Rx = false;
-
-        private readonly Timer mCheckSimConnection;
-        private UserAircraftRadioStack mRadioStackData;
-        private ConnectInfo mConnectInfo;
-        private NotesTab tabNotes;
-
-        private readonly List<TreeNode> mControllerNodes = new List<TreeNode>();
-
-        private const string CONFIGURATION_REQUIRED = "xPilot hasn't been fully configured yet. You will not be able to connect to the network until it is configured. Open the settings and verify that your network login credentials are provided and the path to your X-Plane installation is provided.";
-
-        public MainForm(IEventBroker eventBroker, IAppConfig appConfig, IFsdManger networkManager, IUserInterface userInterface, ITabPages tabPages, IControllerAtisManager atisManager)
-        {
-            InitializeComponent();
-
-            mEventBroker = eventBroker;
-            mConfig = appConfig;
-            mNetworkManager = networkManager;
-            mUserInterface = userInterface;
-            mTabPages = tabPages;
-            mAtisManager = atisManager;
-
-            mCheckSimConnection = new Timer
-            {
-                Interval = 1000
-            };
-            mCheckSimConnection.Tick += CheckSimConnection_Tick;
-            mCheckSimConnection.Start();
-
-            ChatMessageBox.TextCommandLine.TextCommandReceived += MainForm_TextCommandReceived;
-            ChatMessageBox.RichTextBox.MouseUp += rtfMessages_MouseUp;
-            ChatMessageBox.KeyDown += ChatMessageBox_KeyDown;
-
-            treeControllers.MouseUp += TreeControllers_MouseUp;
-            treeControllers.BeforeSelect += TreeControllers_BeforeSelect;
-            treeControllers.BeforeCollapse += TreeControllers_BeforeCollapse;
-            treeControllers.ExpandAll();
-            treeControllers.TreeViewNodeSorter = new TreeNodeSorter();
-
-            tabNotes = mTabPages.CreateNotesTab();
-            tabNotes.Text = "Notes";
-            tabControl.TabPages.Add(tabNotes);
-
-            GlobalHookSubscribe();
-            mEventBroker.Register(this);
-        }
-
-        protected override void OnLoad(EventArgs e)
-        {
-            SessionStarted?.Invoke(this, EventArgs.Empty);
-            ValidateCslPaths?.Invoke(this, EventArgs.Empty);
-            MainFormShown?.Invoke(this, EventArgs.Empty);
-            mNetworkManager.DownloadNetworkServers();
-            ScreenUtils.ApplyWindowProperties(mConfig.ClientWindowProperties, this);
-            mInitializing = false;
-            NotificationPosted?.Invoke(this, new NotificationPostedEventArgs(NotificationType.Info, $"xPilot Version {Application.ProductVersion}"));
-
-            if (mConfig.ConfigurationRequired)
-            {
-                NotificationPosted?.Invoke(this, new NotificationPostedEventArgs(NotificationType.Error, CONFIGURATION_REQUIRED));
-                PlaySoundRequested?.Invoke(this, new PlaySoundEventArgs(SoundEvent.Error));
-            }
-        }
-
-        private void ChatMessageBox_KeyDown(object sender, KeyEventArgs e)
-        {
-            if (mConfig.ToggleDisplayConfiguration != null)
-            {
-                if (e.KeyCode == (Keys)mConfig.ToggleDisplayConfiguration.KeyCode)
-                {
-                    e.SuppressKeyPress = true;
-                }
-            }
-        }
-
-        public void GlobalHookSubscribe()
-        {
-            mGlobalHook = Hook.GlobalEvents();
-            mGlobalHook.KeyDown += MGlobalHook_KeyDown;
-        }
-
-        public void GlobalHookUnsubscribe()
-        {
-            if (mGlobalHook == null) return;
-            mGlobalHook.KeyDown -= MGlobalHook_KeyDown;
-            mGlobalHook.Dispose();
-            mGlobalHook = null;
-        }
-
-        private void MGlobalHook_KeyDown(object sender, KeyEventArgs e)
-        {
-            if (mConfig.ToggleDisplayConfiguration != null)
-            {
-                if (e.KeyCode == (Keys)mConfig.ToggleDisplayConfiguration.KeyCode)
-                {
-                    ScreenUtils.ToggleVisibility(mConfig.ClientWindowProperties, this);
-                }
-            }
-        }
-
-        private void MainForm_TextCommandReceived(object sender, ClientEventArgs<string> e)
-        {
-            string[] split = e.Value.Split(new char[] { ' ' });
-
-            XPlaneConnector.XPlaneConnector xp = new XPlaneConnector.XPlaneConnector();
-
-            try
-            {
-                if (e.Value.StartsWith("."))
-                {
-                    switch (split[0].ToLower())
-                    {
-                        case ".copy":
-                            if (!string.IsNullOrEmpty(ChatMessageBox.RichTextBox.Text))
-                            {
-                                Clipboard.SetText(ChatMessageBox.RichTextBox.Text);
-                            }
-                            break;
-                        case ".clear":
-                            ChatMessageBox.RichTextBox.Clear();
-                            break;
-                        case ".inf":
-                            if (split.Length - 1 < 1)
-                            {
-                                throw new ArgumentException("Not enough parameters.");
-                            }
-                            if (split[1].Length > 10)
-                            {
-                                throw new ArgumentException("Callsign too long.");
-                            }
-                            else
-                            {
-                                mNetworkManager.RequestInfoQuery(split[1].ToUpper());
-                            }
-                            break;
-                        case ".notes":
-                            if (!tabControl.TabPages.Contains(tabNotes))
-                            {
-                                tabNotes = mTabPages.CreateNotesTab();
-                                tabNotes.Text = "Notes";
-                                tabControl.TabPages.Add(tabNotes);
-                                tabControl.SelectedTab = tabNotes;
-                            }
-                            else
-                            {
-                                tabControl.SelectedTab = tabNotes;
-                            }
-                            break;
-                        case ".atis":
-                            if (!mNetworkManager.IsConnected)
-                            {
-                                throw new ArgumentException("Not connected to the network.");
-                            }
-                            else
-                            {
-                                if (split.Length - 1 < 1)
-                                {
-                                    throw new ArgumentException("Not enough parameters.");
-                                }
-                                else
-                                {
-                                    mAtisManager.RequestControllerAtis(split[1].ToUpper());
-                                }
-                            }
-                            break;
-                        case ".x":
-                        case ".xpndr":
-                        case ".xpdr":
-                        case ".squawk":
-                            if (split.Length - 1 < 1)
-                            {
-                                throw new ArgumentException("Not enough parameters.");
-                            }
-                            else
-                            {
-                                if (!Regex.IsMatch(split[1], "^[0-7]{4}$"))
-                                {
-                                    throw new ArgumentException("Invalid transponder code format.");
-                                }
-                                int code = Convert.ToInt32(split[1]);
-
-                                SetXplaneDataRefValue?.Invoke(this, new DataRefEventArgs(new DataRefElement
-                                {
-                                    DataRef = "sim/cockpit/radios/transponder_code"
-                                }, code));
-
-                                NotificationPosted?.Invoke(this, new NotificationPostedEventArgs(NotificationType.Info, $"Transponder code set to {code:0000}."));
-                            }
-                            break;
-                        case ".com1":
-                        case ".com2":
-                            if (split.Length - 1 < 1)
-                            {
-                                throw new ArgumentException("Not enough parameters.");
-                            }
-                            else
-                            {
-                                if (!Regex.IsMatch(split[1], "^1\\d\\d[\\.\\,]\\d{1,3}$"))
-                                {
-                                    throw new ArgumentException("Invalid frequency format.");
-                                }
-
-                                split[1] = split[1].PadRight(7, '0');
-                                uint f = uint.Parse(split[1].Substring(1).Replace(".", "").Replace(",", ""));
-
-                                if (f % 100 == 20 || f % 100 == 70)
-                                {
-                                    f += 5;
-                                }
-
-                                int com = (split[0].ToLower() == ".com1") ? 1 : 2;
-
-                                SetXplaneDataRefValue?.Invoke(this, new DataRefEventArgs(new DataRefElement
-                                {
-                                    DataRef = $"sim/cockpit2/radios/actuators/{ (com == 1 ? "com1" : "com2") }_frequency_hz"
-                                }, (f + 100000) / 10));
-                            }
-                            break;
-                        case ".tx":
-                            if (split.Length - 1 < 1)
-                            {
-                                throw new ArgumentException("Command syntax error: .tx com<n>");
-                            }
-                            else
-                            {
-                                if (split[1].ToLower() != "com1" && split[1].ToLower() != "com2")
-                                {
-                                    throw new ArgumentException("Command syntax error: .tx com<n>");
-                                }
-                                int radio = split[1].ToLower() == "com1" ? 1 : 2;
-                                switch (radio)
-                                {
-                                    case 1:
-                                        SetXplaneDataRefValue?.Invoke(this, new DataRefEventArgs(new DataRefElement
-                                        {
-                                            DataRef = "sim/cockpit2/radios/actuators/audio_com_selection"
-                                        }, 6));
-                                        mForceCom1Tx = true;
-                                        mForceCom2Tx = false;
-                                        NotificationPosted?.Invoke(this, new NotificationPostedEventArgs(NotificationType.Info, $"COM{radio} transmit enabled."));
-                                        break;
-                                    case 2:
-                                        SetXplaneDataRefValue?.Invoke(this, new DataRefEventArgs(new DataRefElement
-                                        {
-                                            DataRef = "sim/cockpit2/radios/actuators/audio_com_selection"
-                                        }, 7));
-                                        mForceCom2Tx = true;
-                                        mForceCom1Tx = false;
-                                        NotificationPosted?.Invoke(this, new NotificationPostedEventArgs(NotificationType.Info, $"COM{radio} transmit enabled."));
-                                        break;
-                                }
-
-                                OverrideComStatusSent?.Invoke(this, new OverrideComStatusEventArgs(mForceCom1Rx, mForceCom1Tx, mForceCom2Rx, mForceCom2Tx));
-                            }
-                            break;
-                        case ".rx":
-                            if (split.Length - 1 < 2)
-                            {
-                                throw new ArgumentException("Command syntax error: .rx com<n> (on|off)");
-                            }
-                            else
-                            {
-                                if (split[1].ToLower() != "com1" && split[1].ToLower() != "com2")
-                                {
-                                    throw new ArgumentException("Command syntax error: .rx com<n> (on|off)");
-                                }
-                                if (split[2].ToLower() != "on" && split[2].ToLower() != "off")
-                                {
-                                    throw new ArgumentException("Command syntax error: .rx com<n> (on|off)");
-                                }
-                                bool on = (split[2].ToLower() == "on");
-                                int radio = split[1].ToLower() == "com1" ? 1 : 2;
-                                if (on)
-                                {
-                                    switch (radio)
-                                    {
-                                        case 1:
-                                            SetXplaneDataRefValue?.Invoke(this, new DataRefEventArgs(new DataRefElement
-                                            {
-                                                DataRef = "sim/cockpit2/radios/actuators/audio_selection_com1"
-                                            }, 1));
-                                            SetXplaneDataRefValue?.Invoke(this, new DataRefEventArgs(new DataRefElement
-                                            {
-                                                DataRef = "sim/cockpit2/radios/actuators/audio_selection_com2"
-                                            }, 0));
-                                            mForceCom1Rx = true;
-                                            NotificationPosted?.Invoke(this, new NotificationPostedEventArgs(NotificationType.Info, $"COM{radio} receiver on."));
-                                            break;
-                                        case 2:
-                                            SetXplaneDataRefValue?.Invoke(this, new DataRefEventArgs(new DataRefElement
-                                            {
-                                                DataRef = "sim/cockpit2/radios/actuators/audio_selection_com1"
-                                            }, 0));
-                                            SetXplaneDataRefValue?.Invoke(this, new DataRefEventArgs(new DataRefElement
-                                            {
-                                                DataRef = "sim/cockpit2/radios/actuators/audio_selection_com2"
-                                            }, 1));
-                                            mForceCom2Rx = true;
-                                            NotificationPosted?.Invoke(this, new NotificationPostedEventArgs(NotificationType.Info, $"COM{radio} receiver on."));
-                                            break;
-                                    }
-                                }
-                                else
-                                {
-                                    switch (radio)
-                                    {
-                                        case 1:
-                                            SetXplaneDataRefValue?.Invoke(this, new DataRefEventArgs(new DataRefElement
-                                            {
-                                                DataRef = "sim/cockpit2/radios/actuators/audio_selection_com1"
-                                            }, 0));
-                                            SetXplaneDataRefValue?.Invoke(this, new DataRefEventArgs(new DataRefElement
-                                            {
-                                                DataRef = "sim/cockpit2/radios/actuators/audio_selection_com2"
-                                            }, 0));
-                                            mForceCom1Rx = false;
-                                            NotificationPosted?.Invoke(this, new NotificationPostedEventArgs(NotificationType.Info, $"COM{radio} receiver off."));
-                                            break;
-                                        case 2:
-                                            SetXplaneDataRefValue?.Invoke(this, new DataRefEventArgs(new DataRefElement
-                                            {
-                                                DataRef = "sim/cockpit2/radios/actuators/audio_selection_com1"
-                                            }, 0));
-                                            SetXplaneDataRefValue?.Invoke(this, new DataRefEventArgs(new DataRefElement
-                                            {
-                                                DataRef = "sim/cockpit2/radios/actuators/audio_selection_com2"
-                                            }, 0));
-                                            mForceCom2Rx = false;
-                                            NotificationPosted?.Invoke(this, new NotificationPostedEventArgs(NotificationType.Info, $"COM{radio} receiver off."));
-                                            break;
-                                    }
-                                }
-
-                                OverrideComStatusSent?.Invoke(this, new OverrideComStatusEventArgs(mForceCom1Rx, mForceCom1Tx, mForceCom2Rx, mForceCom2Tx));
-                            }
-                            break;
-                        case ".msg":
-                        case ".chat":
-                            if (split.Length - 1 < 1)
-                            {
-                                throw new ArgumentException("Not enough parameters.");
-                            }
-                            if (split[1].Length > 10)
-                            {
-                                throw new ArgumentException("Callsign too long.");
-                            }
-                            else
-                            {
-                                if (!mNetworkManager.IsConnected)
-                                {
-                                    throw new ArgumentException("Not connected to the network.");
-                                }
-                                else
-                                {
-                                    if (split.Length > 2)
-                                    {
-                                        PrivateMessageSent?.Invoke(this, new PrivateMessageSentEventArgs(mNetworkManager.OurCallsign, split[1].ToUpper(), string.Join(" ", split.Skip(2))));
-                                    }
-                                    else
-                                    {
-                                        InitializeChatSession(split[1].ToUpper());
-                                    }
-                                }
-                            }
-                            break;
-                        case ".wallop":
-                            if (split.Length - 1 < 1)
-                            {
-                                throw new ArgumentException("Not enough parameters.");
-                            }
-                            else
-                            {
-                                WallopRequestSent?.Invoke(this, new WallopReceivedEventArgs(string.Join(" ", split.Skip(1))));
-                            }
-                            break;
-                        case ".wx":
-                        case ".metar":
-                            if (split.Length - 1 < 1)
-                            {
-                                throw new ArgumentException("Not enough parameters.");
-                            }
-                            else
-                            {
-                                MetarRequestedSent?.Invoke(this, new MetarRequestedEventArgs(split[1]));
-                            }
-                            break;
-                        case ".towerview":
-                            if (mFlightLoaded)
-                            {
-                                string tvServerAddress = "127.0.0.1";
-                                string tvCallsign = "TOWER";
-                                if (split.Length >= 2)
-                                {
-                                    tvServerAddress = split[1];
-                                    if (split.Length >= 3)
-                                    {
-                                        tvCallsign = split[2].ToUpper();
-                                    }
-                                }
-                                ConnectInfo tvConnectInfo = new ConnectInfo(tvCallsign, "", "", true, true);
-                                mNetworkManager.Connect(tvConnectInfo, tvServerAddress);
-                            }
-                            else
-                            {
-                                throw new ArgumentException("xPilot is unable to connect to X-Plane. Please make sure X-Plane is running and a flight is loaded.");
-                            }
-                            break;
-                    }
-                }
-                else
-                {
-                    if (mNetworkManager.IsConnected)
-                    {
-                        if (!string.IsNullOrEmpty(e.Value))
-                        {
-                            NotificationPosted?.Invoke(this, new NotificationPostedEventArgs(NotificationType.SentRadioMessage, $"{mNetworkManager.OurCallsign}: {e.Value}"));
-                            RadioMessageSent?.Invoke(this, new RadioMessageSentEventArgs(mNetworkManager.OurCallsign, e.Value, TunedFrequencies().ToArray()));
-                            XPlaneRadioTextMessage?.Invoke(this, new SimulatorMessageEventArgs($"{ mNetworkManager.OurCallsign }: {e.Value}"));
-                        }
-                    }
-                    else
-                    {
-                        throw new ArgumentException("Not connected to the network.");
-                    }
-                }
-            }
-            catch (Exception ex)
-            {
-                NotificationPosted?.Invoke(this, new NotificationPostedEventArgs(NotificationType.Error, ex.Message));
-                PlaySoundRequested?.Invoke(this, new PlaySoundEventArgs(SoundEvent.Error));
-            }
-        }
-
-        private PrivateMessageTab InitializeChatSession(string tabIdentifier)
-        {
-            PrivateMessageTab tab = GetPrivateMessageTabIfExists(tabIdentifier);
-            if (tab == null)
-            {
-                tab = CreatePrivateMessageTab(tabIdentifier);
-            }
-            tabControl.SelectedTab = tab;
-            return tab;
-        }
-
-        private PrivateMessageTab GetPrivateMessageTabIfExists(string tabIdentifier)
-        {
-            foreach (TabPage tabPage in tabControl.TabPages)
-            {
-                if (tabPage.Name.Equals(tabIdentifier) && tabPage is PrivateMessageTab)
-                {
-                    return tabPage as PrivateMessageTab;
-                }
-            }
-            return null;
-        }
-
-        private void SetActiveMessageTab(string tabName)
-        {
-            foreach (TabPage tabPage in tabControl.TabPages)
-            {
-                if (tabPage.Name.Equals(tabName) && tabPage is PrivateMessageTab)
-                {
-                    tabControl.SelectedTab = tabPage;
-                }
-            }
-        }
-
-        private PrivateMessageTab CreatePrivateMessageTab(string to, string message = null, bool isOurMessage = false, string ourCallsign = null)
-        {
-            PrivateMessageTab tab = mTabPages.CreatePrivateMessageTab(to, message, isOurMessage, ourCallsign);
-            tabControl.TabPages.Add(tab);
-            return tab;
-        }
-
-        private void CheckSimConnection_Tick(object sender, EventArgs e)
-        {
-            if (!mFlightLoaded)
-            {
-                mCheckSimConnection.Interval = 5000;
-                if (mWaitingForConnection)
-                {
-                    NotificationPosted?.Invoke(this, new NotificationPostedEventArgs(NotificationType.Info, "Waiting for X-Plane connection..."));
-                    mWaitingForConnection = false;
-                }
-            }
-        }
-
-        private TreeNode FindController(string callsign)
-        {
-            TreeNode[] array = treeControllers.Nodes.Find(callsign.Replace("*", ""), true);
-            TreeNode result;
-            if (array.Length >= 1)
-            {
-                result = array[0];
-            }
-            else
-            {
-                result = null;
-            }
-            return result;
-        }
-
-        protected override void WndProc(ref Message m)
-        {
-            if (m.Msg == 0x84)
-            {
-                int x = ((short)((long)m.LParam));
-                int y = ((short)((long)m.LParam >> 16));
-                Point point = PointToClient(new Point(x, y));
-                if (point.X >= ClientSize.Width - 6 && point.Y >= ClientSize.Height - 5)
-                {
-                    m.Result = (IntPtr)(IsMirrored ? 16 : 17);
-                }
-                else if (point.X <= 6 && point.Y >= ClientSize.Height - 5)
-                {
-                    m.Result = (IntPtr)(IsMirrored ? 17 : 16);
-                }
-                else if (point.X <= 6 && point.Y <= 5)
-                {
-                    m.Result = (IntPtr)(IsMirrored ? 14 : 13);
-                }
-                else if (point.X >= ClientSize.Width - 6 && point.Y <= 5)
-                {
-                    m.Result = (IntPtr)(IsMirrored ? 13 : 14);
-                }
-                else if (point.Y <= 5)
-                {
-                    m.Result = (IntPtr)12;
-                }
-                else if (point.Y >= ClientSize.Height - 5)
-                {
-                    m.Result = (IntPtr)15;
-                }
-                else if (point.X <= 6)
-                {
-                    m.Result = (IntPtr)10;
-                }
-                else if (point.X >= ClientSize.Width - 6)
-                {
-                    m.Result = (IntPtr)11;
-                }
-                else
-                {
-                    base.WndProc(ref m);
-                    if ((int)m.Result == 1)
-                    {
-                        m.Result = (IntPtr)2;
-                    }
-                }
-            }
-            else
-            {
-                base.WndProc(ref m);
-            }
-        }
-
-        protected override CreateParams CreateParams
-        {
-            get
-            {
-                CreateParams cp = base.CreateParams;
-                cp.Style |= 0x20000;
-                return cp;
-            }
-        }
-
-        protected override void OnPaint(PaintEventArgs pevent)
-        {
-            base.OnPaint(pevent);
-            Rectangle rect = new Rectangle(ClientRectangle.Left, ClientRectangle.Top, ClientRectangle.Width - 1, ClientRectangle.Height - 1);
-            using (Pen pen = new Pen(Color.FromArgb(0, 0, 0)))
-            {
-                pevent.Graphics.DrawRectangle(pen, rect);
-            }
-        }
-
-        protected override void OnResizeEnd(EventArgs e)
-        {
-            if (!mInitializing)
-            {
-                ScreenUtils.SaveWindowProperties(mConfig.ClientWindowProperties, this);
-                mConfig.SaveConfig();
-            }
-        }
-
-        protected override void OnMove(EventArgs e)
-        {
-            if (!mInitializing)
-            {
-                ScreenUtils.SaveWindowProperties(mConfig.ClientWindowProperties, this);
-                mConfig.SaveConfig();
-            }
-        }
-
-        protected override void OnResize(EventArgs e)
-        {
-            base.OnResize(e);
-            Invalidate();
-        }
-
-        private void btnClose_Click(object sender, EventArgs e)
-        {
-            Close();
-        }
-
-        private void btnMinimize_Click(object sender, EventArgs e)
-        {
-            WindowState = FormWindowState.Minimized;
-        }
-
-        private void btnConnect_Click(object sender, EventArgs e)
-        {
-            if (mConnected)
-            {
-                mNetworkManager.Disconnect(new DisconnectInfo
-                {
-                    Type = DisconnectType.Intentional
-                });
-            }
-            else
-            {
-                using (ConnectForm dlg = mUserInterface.CreateConnectForm())
-                {
-                    if (dlg.ShowDialog(this) == DialogResult.OK)
-                    {
-                        mConnectInfo = dlg.GetConnectInfo();
-                        if (mFlightLoaded)
-                        {
-                            if (mConfig.ConfigurationRequired)
-                            {
-                                NotificationPosted?.Invoke(this, new NotificationPostedEventArgs(NotificationType.Error, CONFIGURATION_REQUIRED));
-                                PlaySoundRequested?.Invoke(this, new PlaySoundEventArgs(SoundEvent.Error));
-                            }
-                            else
-                            {
-                                NetworkServerInfo server = mNetworkManager.ReturnServerList().FirstOrDefault(o => o.Name == mConfig.ServerName);
-                                if (server != null)
-                                {
-                                    mNetworkManager.Connect(mConnectInfo, server.Address);
-                                    mReplayMode = false;
-                                }
-                                else
-                                {
-                                    NotificationPosted?.Invoke(this, new NotificationPostedEventArgs(NotificationType.Error, "You must first select a server in the settings window."));
-                                }
-                            }
-                        }
-                        else
-                        {
-                            NotificationPosted?.Invoke(this, new NotificationPostedEventArgs(NotificationType.Error, "xPilot is unable to connect to X-Plane. Please make sure X-Plane is running and a flight is loaded."));
-                            PlaySoundRequested?.Invoke(this, new PlaySoundEventArgs(SoundEvent.Error));
-                        }
-                    }
-                }
-            }
-
-            TextCommandFocus();
-        }
-
-        private void btnFlightPlan_Click(object sender, EventArgs e)
-        {
-            if (btnFlightPlan.Enabled)
-            {
-                using (FlightPlanForm dlg = mUserInterface.CreateFlightPlanForm())
-                {
-                    dlg.ShowDialog(this);
-                }
-                TextCommandFocus();
-            }
-        }
-
-        private void btnSettings_Click(object sender, EventArgs e)
-        {
-            using (SettingsForm dlg = mUserInterface.CreateSettingsForm())
-            {
-                dlg.ShowDialog(this);
-            }
-            TextCommandFocus();
-        }
-
-        private void btnIdent_Click(object sender, EventArgs e)
-        {
-            if (mNetworkManager.IsConnected)
-            {
-                mNetworkManager.SquawkIdent();
-            }
-
-            if (mFlightLoaded)
-            {
-                SendXplaneCommand?.Invoke(this, new ClientEventArgs<XPlaneCommand>(Commands.TransponderTransponderIdent));
-            }
-
-            TextCommandFocus();
-        }
-
-        private void chkModeC_Click(object sender, EventArgs e)
-        {
-            chkModeC.Clicked = !chkModeC.Clicked;
-
-            var laminarB738 = new DataRefElement
-            {
-                DataRef = "laminar/B738/knob/transpoder_pos"
-            };
-
-            var tolis = new DataRefElement
-            {
-                DataRef = "ckpt/transponder/mode/anim"
-            };
-
-            var laminarB738_Dn_Cmd = new XPlaneCommand("laminar/B738/knob/transponder_mode_up", "");
-            var laminarB738_Up_Cmd = new XPlaneCommand("laminar/B738/knob/transponder_mode_up", "");
-
-            if (mFlightLoaded)
-            {
-                if (chkModeC.Clicked)
-                {
-                    SendXplaneCommand?.Invoke(this, new ClientEventArgs<XPlaneCommand>(laminarB738_Up_Cmd));
-                    SetXplaneDataRefValue?.Invoke(this, new DataRefEventArgs(laminarB738, 3));
-                    SendXplaneCommand?.Invoke(this, new ClientEventArgs<XPlaneCommand>(Commands.TransponderTransponderAlt));
-
-                    // tolis a319
-                    SetXplaneDataRefValue?.Invoke(this, new DataRefEventArgs(tolis, 0));
-                    mConfig.SquawkingModeC = true;
-                }
-                else
-                {
-                    SendXplaneCommand?.Invoke(this, new ClientEventArgs<XPlaneCommand>(laminarB738_Dn_Cmd));
-                    SetXplaneDataRefValue?.Invoke(this, new DataRefEventArgs(laminarB738, 1));
-                    SendXplaneCommand?.Invoke(this, new ClientEventArgs<XPlaneCommand>(Commands.TransponderTransponderOff));
-
-                    // tolis a319
-                    SetXplaneDataRefValue?.Invoke(this, new DataRefEventArgs(tolis, 4));
-                    mConfig.SquawkingModeC = false;
-                }
-            }
-            else
-            {
-                NotificationPosted?.Invoke(this, new NotificationPostedEventArgs(NotificationType.Error, "xPilot is unable to connect to X-Plane. Please make sure X-Plane is running and a flight is loaded."));
-                PlaySoundRequested?.Invoke(this, new PlaySoundEventArgs(SoundEvent.Error));
-            }
-
-            TextCommandFocus();
-        }
-
-        private void treeControllers_MouseUp(object sender, MouseEventArgs e)
-        {
-            FocusTabs();
-        }
-
-        private void treeControllers_BeforeSelect(object sender, TreeViewCancelEventArgs e)
-        {
-            e.Cancel = true;
-            FocusTabs();
-        }
-
-        private void FocusTabs()
-        {
-            if (tabControl.SelectedTab != null)
-            {
-                if (tabControl.SelectedTab is PrivateMessageTab)
-                {
-                    (tabControl.SelectedTab as PrivateMessageTab).FocusTextCommandLine();
-                }
-                else if (tabControl.SelectedTab == tabPageMessages)
-                {
-                    ChatMessageBox.TextCommandLine.Focus();
-                }
-            }
-        }
-
-        private void treeControllers_NodeMouseDoubleClick(object sender, TreeNodeMouseClickEventArgs e)
-        {
-            if (e.Node.Level != 0)
-            {
-                if (e.Button == MouseButtons.Left)
-                {
-                    mAtisManager.RequestControllerAtis(e.Node.Name.Replace("*", ""));
-                }
-            }
-        }
-
-        private void treeControllers_AfterExpand(object sender, TreeViewEventArgs e)
-        {
-            if (mControllerNodes.Contains(e.Node))
-            {
-                mControllerNodes.Remove(e.Node);
-            }
-        }
-
-        private void treeControllers_AfterCollapse(object sender, TreeViewEventArgs e)
-        {
-            if (!mControllerNodes.Contains(e.Node))
-            {
-                mControllerNodes.Add(e.Node);
-            }
-        }
-
-        public List<int> TunedFrequencies()
-        {
-            List<int> Tuned = new List<int>();
-            if (mRadioStackData != null)
-            {
-                if (mRadioStackData.IsCom1Transmitting)
-                {
-                    Tuned.Add(mRadioStackData.Com1ActiveFreq.Normalize25KhzFrequency().MatchNetworkFormat());
-                    if (!Tuned.Contains(mRadioStackData.Com1ActiveFreq.UnNormalize25KhzFrequency().MatchNetworkFormat()))
-                    {
-                        Tuned.Add(mRadioStackData.Com1ActiveFreq.UnNormalize25KhzFrequency().MatchNetworkFormat());
-                    }
-                }
-                if (mRadioStackData.IsCom2Transmitting)
-                {
-                    Tuned.Add(mRadioStackData.Com2ActiveFreq.Normalize25KhzFrequency().MatchNetworkFormat());
-                    if (!Tuned.Contains(mRadioStackData.Com2ActiveFreq.UnNormalize25KhzFrequency().MatchNetworkFormat()))
-                    {
-                        Tuned.Add(mRadioStackData.Com2ActiveFreq.UnNormalize25KhzFrequency().MatchNetworkFormat());
-                    }
-                }
-            }
-            return Tuned;
-        }
-
-        private void treeControllers_MouseClick(object sender, MouseEventArgs e)
-        {
-            if (e.Button == MouseButtons.Right)
-            {
-                treeControllers.SelectedNode = treeControllers.GetNodeAt(e.X, e.Y);
-
-                if (treeControllers.SelectedNode != null && treeControllers.SelectedNode.Nodes.Count > 0)
-                {
-                    controllerTreeContextMenu.Show(treeControllers, e.Location);
-                }
-            }
-        }
-
-        private void treeControllers_NodeMouseClick(object sender, TreeNodeMouseClickEventArgs e)
-        {
-            if (e.Node.Level != 0 && e.Button == MouseButtons.Right)
-            {
-                ShowControllerContextMenu(e.Node.Name.Replace("*", ""), e.Location);
-            }
-        }
-
-        private void ShowControllerContextMenu(string name, Point point)
-        {
-            startPrivateChat.Tag = name;
-            requestControllerInfo.Tag = name;
-            controllerTreeContextMenu.Show(treeControllers, point);
-        }
-
-        private void startPrivateChat_Click(object sender, EventArgs e)
-        {
-            ToolStripMenuItem item = (sender as ToolStripMenuItem);
-            ChatSessionStarted?.Invoke(this, new ChatSessionStartedEventArgs(item.Tag.ToString()));
-        }
-
-        private void requestControllerInfo_Click(object sender, EventArgs e)
-        {
-            ToolStripMenuItem item = (sender as ToolStripMenuItem);
-            mAtisManager.RequestControllerAtis(item.Tag.ToString());
-        }
-
-        private void treeControllers_BeforeCollapse(object sender, TreeViewCancelEventArgs e)
-        {
-            e.Cancel = true;
-        }
-
-        protected override void OnFormClosing(FormClosingEventArgs e)
-        {
-            if (mNetworkManager.IsConnected)
-            {
-                DialogResult dialogResult = MessageBox.Show(this, "You are connected to the network. Are you sure you want to exit?", "Confirm Exit", MessageBoxButtons.YesNo, MessageBoxIcon.Question, MessageBoxDefaultButton.Button1);
-                if (dialogResult != DialogResult.Yes)
-                {
-                    e.Cancel = true;
-                    return;
-                }
-                else
-                {
-                    XplaneConnect Data = new XplaneConnect
-                    {
-                        Type = XplaneConnect.MessageType.RemoveAllPlanes,
-                        Timestamp = DateTime.Now
-                    };
-                    XPlaneEventPosted?.Invoke(this, new ClientEventArgs<string>(Data.ToJSON()));
-                }
-            }
-
-            SessionEnded?.Invoke(this, new EventArgs());
-            mConfig.SaveConfig();
-            mEventBroker.Unregister(this);
-            GlobalHookUnsubscribe();
-        }
-
-        private void MainForm_MouseDown(object sender, MouseEventArgs e)
-        {
-            if (e.Button == MouseButtons.Left)
-            {
-                ReleaseCapture();
-                SendMessage(Handle, WM_NCLBUTTONDOWN, HT_CAPTION, 0);
-            }
-        }
-
-        private void rtfMessages_MouseUp(object sender, MouseEventArgs e)
-        {
-            if (ChatMessageBox.RichTextBox.SelectionLength > 0)
-            {
-                Clipboard.SetText(ChatMessageBox.RichTextBox.SelectedText);
-                ChatMessageBox.RichTextBox.SelectionLength = 0;
-            }
-            TextCommandFocus();
-        }
-
-        private void TreeControllers_BeforeSelect(object sender, TreeViewCancelEventArgs e)
-        {
-            e.Cancel = true;
-            TextCommandFocus();
-        }
-
-        private void TreeControllers_MouseUp(object sender, MouseEventArgs e)
-        {
-            TextCommandFocus();
-        }
-
-        private void TreeControllers_BeforeCollapse(object sender, TreeViewCancelEventArgs e)
-        {
-            e.Cancel = true;
-            TextCommandFocus();
-        }
-
-        private void TextCommandFocus()
-        {
-            if (tabControl.SelectedTab != null)
-            {
-                if (tabControl.SelectedIndex > 0)
-                {
-                    ChatBox chatBox = (ChatBox)tabControl.TabPages[tabControl.SelectedIndex].Controls["chatbox"];
-                    if (chatBox != null)
-                    {
-                        chatBox.TextCommandLine.Focus();
-                    }
-                }
-                else
-                {
-                    ChatMessageBox.TextCommandLine.Select();
-                }
-            }
-        }
-
-        private void MainForm_Activated(object sender, EventArgs e)
-        {
-            TextCommandFocus();
-        }
-
-        private void TabControl_SelectedIndexChanged(object sender, EventArgs e)
-        {
-            tabControl.SelectedTab.ForeColor = Color.Silver;
-            if (tabControl.SelectedTab != null)
-            {
-                if (tabControl.SelectedTab is PrivateMessageTab)
-                {
-                    (tabControl.SelectedTab as PrivateMessageTab).Focus();
-                }
-                else if (tabControl.SelectedTab == tabPageMessages)
-                {
-                    ChatMessageBox.TextCommandLine.Select();
-                }
-            }
-            tabControl.Refresh();
-        }
-
-        [EventSubscription(EventTopics.ToggleConnectButtonState, typeof(OnUserInterfaceAsync))]
-        public void OnDisableConnectButton(object sender, ClientEventArgs<bool> e)
-        {
-            if (e.Value)
-            {
-                btnConnect.Enabled = true;
-            }
-            else
-            {
-                btnConnect.Enabled = false;
-                if (mNetworkManager.IsConnected)
-                {
-                    mNetworkManager.Disconnect(new DisconnectInfo
-                    {
-                        Type = DisconnectType.Intentional
-                    });
-                }
-            }
-        }
-
-        [EventSubscription(EventTopics.VoiceServerConnectionLost, typeof(OnUserInterfaceAsync))]
-        public void OnVoiceServerConnectionLost(object sender, EventArgs e)
-        {
-            FlashTaskbar.Flash(this);
-        }
-
-
-        [EventSubscription(EventTopics.SocketMessageReceived, typeof(OnUserInterfaceAsync))]
-        public void OnSocketMessageReceived(object sender, ClientEventArgs<string> e)
-        {
-            if (!string.IsNullOrEmpty(e.Value))
-            {
-                NotificationPosted?.Invoke(this, new NotificationPostedEventArgs(NotificationType.SentRadioMessage, $"{mNetworkManager.OurCallsign}: {e.Value}"));
-                RadioMessageSent?.Invoke(this, new RadioMessageSentEventArgs(mNetworkManager.OurCallsign, e.Value, TunedFrequencies().ToArray()));
-            }
-        }
-
-        [EventSubscription(EventTopics.ToggleClientDisplay, typeof(OnUserInterfaceAsync))]
-        public void OnToggleClientDisplayReceived(object sender, ClientEventArgs<bool> e)
-        {
-            WindowState = e.Value ? FormWindowState.Normal : FormWindowState.Minimized;
-        }
-
-        [EventSubscription(EventTopics.ChatSessionStarted, typeof(OnUserInterfaceAsync))]
-        public void OnChatSessionStarted(object sender, ChatSessionStartedEventArgs e)
-        {
-            InitializeChatSession(e.Callsign);
-        }
-
-        [EventSubscription(EventTopics.ServerListDownloadFailed, typeof(OnUserInterfaceAsync))]
-        public void OnServerListDownloadFailed(object sender, ClientEventArgs<string> e)
-        {
-            NotificationPosted?.Invoke(this, new NotificationPostedEventArgs(NotificationType.Error, e.Value));
-        }
-
-        [EventSubscription(EventTopics.NotificationPosted, typeof(OnUserInterfaceAsync))]
-        public void OnNotificationPosted(object sender, NotificationPostedEventArgs e)
-        {
-            switch (e.Type)
-            {
-                default:
-                case NotificationType.Info:
-                    ChatMessageBox.WriteMessage(e.Type, e.Message, Color.Yellow);
-                    break;
-                case NotificationType.Warning:
-                    ChatMessageBox.WriteMessage(e.Type, e.Message, Color.FromArgb(243, 156, 18));
-                    break;
-                case NotificationType.Error:
-                    ChatMessageBox.WriteMessage(e.Type, e.Message, Color.FromArgb(232, 65, 24));
-                    break;
-                case NotificationType.RadioMessage:
-                    ChatMessageBox.WriteMessage(e.Type, e.Message, Color.FromArgb(180, 180, 180));
-                    break;
-                case NotificationType.DirectRadioMessage:
-                    ChatMessageBox.WriteMessage(e.Type, e.Message, Color.White);
-                    break;
-                case NotificationType.SentRadioMessage:
-                    ChatMessageBox.WriteMessage(e.Type, e.Message, Color.Cyan);
-                    break;
-                case NotificationType.ServerMessage:
-                    ChatMessageBox.WriteMessage(e.Type, e.Message, Color.FromArgb(133, 166, 100));
-                    break;
-                case NotificationType.BroadcastMessage:
-                    ChatMessageBox.WriteMessage(e.Type, e.Message, Color.FromArgb(197, 108, 240));
-                    break;
-            }
-        }
-
-        [EventSubscription(EventTopics.ServerMessageReceived, typeof(OnUserInterfaceAsync))]
-        public void ServerMessageReceived(object sender, NetworkDataReceivedEventArgs e)
-        {
-            XPlaneRadioTextMessage?.Invoke(this, new SimulatorMessageEventArgs($"[SERVER] {e.Data}", 189, 195, 199));
-            NotificationPosted?.Invoke(this, new NotificationPostedEventArgs(NotificationType.ServerMessage, $"[SERVER] {e.Data}"));
-        }
-
-        [EventSubscription(EventTopics.BroadcastMessageReceived, typeof(OnUserInterfaceAsync))]
-        public void BroadcastMessageReceived(object sender, NetworkDataReceivedEventArgs e)
-        {
-            XPlaneRadioTextMessage?.Invoke(this, new SimulatorMessageEventArgs($"[BROADCAST] {e.Data}", 22, 160, 133, true));
-            NotificationPosted?.Invoke(this, new NotificationPostedEventArgs(NotificationType.BroadcastMessage, $"[BROADCAST] {e.From}: {e.Data}"));
-            PlaySoundRequested?.Invoke(this, new PlaySoundEventArgs(SoundEvent.Broadcast));
-        }
-
-        [EventSubscription(EventTopics.NetworkConnected, typeof(OnUserInterfaceAsync))]
-        public void OnNetworkConnected(object sender, NetworkConnectedEventArgs e)
-        {
-            mConnected = true;
-            btnConnect.Text = "Disconnect";
-            btnConnect.BackColor = Color.FromArgb(0, 120, 206);
-            lblCallsign.Text = e.ConnectInfo.Callsign;
-
-            Text = $"xPilot - {e.ConnectInfo.Callsign}";
-
-            if (mConnectInfo != null)
-            {
-                chkModeC.Enabled = mConnectInfo.ObserverMode ? false : true;
-                btnIdent.Enabled = mConnectInfo.ObserverMode ? false : true;
-            }
-
-            SetXplaneDataRefValue?.Invoke(this, new DataRefEventArgs(new DataRefElement
-            {
-                DataRef = "xpilot/login/status"
-            }, 1));
-        }
-
-        [EventSubscription(EventTopics.NetworkDisconnected, typeof(OnUserInterfaceAsync))]
-        public void OnNetworkDisconnected(object sender, NetworkDisconnectedEventArgs e)
-        {
-            Text = "xPilot";
-
-            chkModeC.Enabled = false;
-            btnIdent.Enabled = false;
-
-            mConnected = false;
-            btnConnect.Text = "Connect";
-            btnConnect.BackColor = Color.FromArgb(39, 44, 46);
-            lblCallsign.Text = "-------";
-
-            XplaneConnect Data = new XplaneConnect
-            {
-                Type = XplaneConnect.MessageType.RemoveAllPlanes,
-                Timestamp = DateTime.Now
-            };
-            XPlaneEventPosted?.Invoke(this, new ClientEventArgs<string>(Data.ToJSON()));
-
-            Data = new XplaneConnect
-            {
-                Type = XplaneConnect.MessageType.NetworkDisconnected,
-                Timestamp = DateTime.Now
-            };
-            XPlaneEventPosted?.Invoke(this, new ClientEventArgs<string>(Data.ToJSON()));
-
-            SetXplaneDataRefValue?.Invoke(this, new DataRefEventArgs(new DataRefElement
-            {
-                DataRef = "xpilot/login/status"
-            }, 0));
-
-            if (mConfig.FlashTaskbarDisconnect && (e.Info != null && e.Info.Type != DisconnectType.Intentional))
-            {
-                FlashTaskbar.Flash(this);
-            }
-        }
-
-        [EventSubscription(EventTopics.ControllerAdded, typeof(OnUserInterfaceAsync))]
-        public void OnControllerUpdateReceived(object sender, ControllerEventArgs e)
-        {
-            string frequency = (e.Controller.NormalizedFrequency.FsdFrequencyToHertz() / 1000000.0).ToString("0.000");
-
-            TreeNode treeNode;
-            string text;
-
-            if (e.Controller.Callsign.EndsWith("_CTR") || e.Controller.Callsign.EndsWith("_FSS"))
-            {
-                treeNode = treeControllers.Nodes["Center"];
-                text = string.Format("{0} - {1}", e.Controller.Callsign.Replace("*", ""), frequency);
-            }
-            else if (e.Controller.Callsign.EndsWith("_APP") || e.Controller.Callsign.EndsWith("_DEP"))
-            {
-                treeNode = treeControllers.Nodes["Approach"];
-                text = string.Format("{0} - {1}", e.Controller.Callsign.Replace("*", ""), frequency);
-            }
-            else if (e.Controller.Callsign.EndsWith("_TWR"))
-            {
-                treeNode = treeControllers.Nodes["Tower"];
-                text = string.Format("{0} - {1}", e.Controller.Callsign.Replace("*", ""), frequency);
-            }
-            else if (e.Controller.Callsign.EndsWith("_GND"))
-            {
-                treeNode = treeControllers.Nodes["Ground"];
-                text = string.Format("{0} - {1}", e.Controller.Callsign.Replace("*", ""), frequency);
-            }
-            else if (e.Controller.Callsign.EndsWith("_DEL"))
-            {
-                treeNode = treeControllers.Nodes["Delivery"];
-                text = string.Format("{0} - {1}", e.Controller.Callsign.Replace("*", ""), frequency);
-            }
-            else if (e.Controller.Callsign.EndsWith("_ATIS"))
-            {
-                treeNode = treeControllers.Nodes["ATIS"];
-                text = string.Format("{0} - {1}", e.Controller.Callsign.Replace("*", ""), frequency);
-            }
-            else
-            {
-                treeNode = treeControllers.Nodes["Observers"];
-                text = e.Controller.Callsign.Replace("*", "");
-            }
-            if (treeNode != null)
-            {
-                if (!treeNode.Nodes.ContainsKey(e.Controller.Callsign))
-                {
-                    TreeNode treeNode2 = treeNode.Nodes.Add(e.Controller.Callsign, text);
-                    treeNode2.ToolTipText = (string.IsNullOrEmpty(e.Controller.RealName) ? "Unknown" : e.Controller.RealName);
-
-                    if (!mControllerNodes.Contains(treeNode) && treeNode.Nodes.Count == 1)
-                    {
-                        treeNode.Expand();
-                    }
-                }
-            }
-            treeControllers.Sort();
-        }
-
-        [EventSubscription(EventTopics.ControllerDeleted, typeof(OnUserInterfaceAsync))]
-        public void OnDeleteControllerReceived(object sender, ControllerEventArgs e)
-        {
-            if (!treeControllers.IsDisposed && !treeControllers.Disposing)
-            {
-                foreach (TreeNode treeNode in treeControllers.Nodes)
-                {
-                    treeNode.Nodes.RemoveByKey(e.Controller.Callsign);
-                }
-            }
-        }
-
-        [EventSubscription(EventTopics.RealNameReceived, typeof(OnUserInterfaceAsync))]
-        public void RealNameReceived(object sender, NetworkDataReceivedEventArgs e)
-        {
-            TreeNode treeNode = FindController(e.From.Replace("*", ""));
-            if (treeNode != null)
-            {
-                treeNode.ToolTipText = (string.IsNullOrEmpty(e.Data) ? "Unknown" : e.Data);
-            }
-        }
-
-        [EventSubscription(EventTopics.ControllerFrequencyChanged, typeof(OnUserInterfaceAsync))]
-        public void ControllerFrequencyChanged(object sender, ControllerEventArgs e)
-        {
-            TreeNode node = FindController(e.Controller.Callsign);
-            if (node != null)
-            {
-                if (node.Parent.Name == "Observers")
-                {
-                    node.Text = e.Controller.Callsign;
-                }
-                else
-                {
-                    string frequency = (e.Controller.NormalizedFrequency.FsdFrequencyToHertz() / 1000000.0).ToString("0.000");
-                    node.Text = string.Format("{0} - {1}", e.Controller.Callsign, frequency);
-                }
-            }
-        }
-
-        [EventSubscription(EventTopics.SimConnectionStateChanged, typeof(OnUserInterfaceAsync))]
-        public void SimConnectionChanged(object sender, ClientEventArgs<bool> e)
-        {
-            if (e.Value != mFlightLoaded)
-            {
-                mFlightLoaded = e.Value;
-
-                if (mFlightLoaded)
-                {
-                    XPlaneRadioTextMessage?.Invoke(this, new SimulatorMessageEventArgs("xPilot client successfully connected to X-Plane.", 0, 168, 255));
-                    NotificationPosted?.Invoke(this, new NotificationPostedEventArgs(NotificationType.Info, "X-Plane connection established."));
-                    if (mCheckSimConnection != null)
-                    {
-                        mCheckSimConnection.Stop();
-                    }
-                }
-                else
-                {
-                    mWaitingForConnection = true;
-                    mCheckSimConnection.Interval = 10;
-                    mCheckSimConnection.Start();
-
-                    if (mNetworkManager.IsConnected)
-                    {
-                        mNetworkManager.ForceDisconnect("X-Plane connection lost. Disconnected from network.");
-                    }
-                }
-            }
-        }
-
-        [EventSubscription(EventTopics.RadioStackStateChanged, typeof(OnUserInterfaceAsync))]
-        public void OnRadioStackStateChanged(object sender, RadioStackStateChangedEventArgs e)
-        {
-            if (mRadioStackData == null || !e.RadioStackState.Equals(mRadioStackData))
-            {
-                if (e.RadioStackState.HasPower)
-                {
-                    if (e.RadioStackState.Com1ActiveFreq > 0)
-                    {
-                        Com1Freq.Text = (e.RadioStackState.Com1ActiveFreq.Normalize25KhzFrequency() / 1000000.0f).ToString("0.000");
-                        Com1TX.ForeColor = e.RadioStackState.IsCom1Transmitting ? Color.White : Color.FromArgb(39, 44, 46);
-                        Com1RX.ForeColor = e.RadioStackState.IsCom1Receiving ? Color.White : Color.FromArgb(39, 44, 46);
-                    }
-                    else
-                    {
-                        Com1Freq.Text = "---.---";
-                        Com1TX.ForeColor = Color.FromArgb(39, 44, 46);
-                        Com1RX.ForeColor = Color.FromArgb(39, 44, 46);
-                    }
-
-                    if (e.RadioStackState.Com2ActiveFreq > 0)
-                    {
-                        Com2Freq.Text = (e.RadioStackState.Com2ActiveFreq.Normalize25KhzFrequency() / 1000000.0f).ToString("0.000");
-                        Com2TX.ForeColor = e.RadioStackState.IsCom2Transmitting ? Color.White : Color.FromArgb(39, 44, 46);
-                        Com2RX.ForeColor = e.RadioStackState.IsCom2Receiving ? Color.White : Color.FromArgb(39, 44, 46);
-                    }
-                    else
-                    {
-                        Com2Freq.Text = "---.---";
-                        Com2TX.ForeColor = Color.FromArgb(39, 44, 46);
-                        Com2RX.ForeColor = Color.FromArgb(39, 44, 46);
-                    }
-                }
-                else
-                {
-                    Com1Freq.Text = "---.---";
-                    Com1TX.ForeColor = Color.FromArgb(39, 44, 46);
-                    Com1RX.ForeColor = Color.FromArgb(39, 44, 46);
-
-                    Com2Freq.Text = "---.---";
-                    Com2TX.ForeColor = Color.FromArgb(39, 44, 46);
-                    Com2RX.ForeColor = Color.FromArgb(39, 44, 46);
-                }
-                mRadioStackData = e.RadioStackState;
-            }
-        }
-
-        [EventSubscription(EventTopics.Com1FrequencyAliasChanged, typeof(OnUserInterfaceAsync))]
-        public void OnCom1FrequencyAliasChanged(object sender, ComFrequencyAliasChangedEventArgs e)
-        {
-            if (e.HfFrequency > 0)
-            {
-                hfTooltip.SetToolTip(Com1Freq, $"HF: {((double)e.HfFrequency / 1000000).ToString("0.00000")}");
-            }
-            else
-            {
-                hfTooltip.SetToolTip(Com1Freq, null);
-            }
-        }
-
-        [EventSubscription(EventTopics.Com2FrequencyAliasChanged, typeof(OnUserInterfaceAsync))]
-        public void OnCom2FrequencyAliasChanged(object sender, ComFrequencyAliasChangedEventArgs e)
-        {
-            if (e.HfFrequency > 0)
-            {
-                hfTooltip.SetToolTip(Com2Freq, $"HF: {((double)e.HfFrequency / 1000000).ToString("0.00000")}");
-            }
-            else
-            {
-                hfTooltip.SetToolTip(Com2Freq, null);
-            }
-        }
-
-        [EventSubscription(EventTopics.ComRadioTransmittingChanged, typeof(OnUserInterfaceAsync))]
-        public void ComRadioTransmittingChanged(object sender, ComRadioTxRxChangedEventArgs e)
-        {
-            switch (e.Radio)
-            {
-                case 1:
-                    Com1TX.BackColor = e.TxRx ? Color.FromArgb(39, 174, 96) : Color.Transparent;
-                    break;
-                case 2:
-                    Com2TX.BackColor = e.TxRx ? Color.FromArgb(39, 174, 96) : Color.Transparent;
-                    break;
-            }
-        }
-
-        [EventSubscription(EventTopics.ComRadioReceivingChanged, typeof(OnUserInterfaceAsync))]
-        public void ComRadioReceivingChanged(object sender, ComRadioTxRxChangedEventArgs e)
-        {
-            switch (e.Radio)
-            {
-                case 1:
-                    Com1RX.BackColor = e.TxRx ? Color.FromArgb(39, 174, 96) : Color.Transparent;
-                    break;
-                case 2:
-                    Com2RX.BackColor = e.TxRx ? Color.FromArgb(39, 174, 96) : Color.Transparent;
-                    break;
-            }
-        }
-
-        [EventSubscription(EventTopics.UserAircraftDataUpdated, typeof(OnUserInterfaceAsync))]
-        public void UserAircraftDataUpdateReceived(object sender, UserAircraftDataUpdatedEventArgs e)
-        {
-            if (!mReplayMode && (mNetworkManager.IsConnected && e.UserAircraftData.ReplayModeEnabled))
-            {
-                XPlaneRadioTextMessage?.Invoke(this, new SimulatorMessageEventArgs($"You have been disconnected from the network because Replay Mode is enabled.", 211, 84, 0, true));
-                mNetworkManager.ForceDisconnect("You have been disconnected from the network because Replay Mode is enabled.");
-                PlaySoundRequested?.Invoke(this, new PlaySoundEventArgs(SoundEvent.Error));
-                mReplayMode = true;
-            }
-        }
-
-        [EventSubscription(EventTopics.MetarReceived, typeof(OnUserInterfaceAsync))]
-        public void MetarResponseReceived(object sender, NetworkDataReceivedEventArgs e)
-        {
-            XPlaneRadioTextMessage?.Invoke(this, new SimulatorMessageEventArgs($"METAR: {e.Data}", 243, 156, 18));
-            NotificationPosted?.Invoke(this, new NotificationPostedEventArgs(NotificationType.Info, $"METAR: {e.Data}"));
-        }
-
-        [EventSubscription(EventTopics.SelcalAlertReceived, typeof(OnUserInterfaceAsync))]
-        public void SelcalAlertReceived(object sender, SelcalAlertReceivedEventArgs e)
-        {
-            XPlaneRadioTextMessage?.Invoke(this, new SimulatorMessageEventArgs($"SELCAL alert received on {e.Frequencies[0].FormatFromNetwork()}", 39, 174, 96, true));
-            NotificationPosted?.Invoke(this, new NotificationPostedEventArgs(NotificationType.Info, $"SELCAL alert received on {e.Frequencies[0].FormatFromNetwork()}."));
-            if (mConfig.PlayGenericSelCalAlert)
-            {
-                PlaySoundRequested?.Invoke(this, new PlaySoundEventArgs(SoundEvent.SelCal));
-            }
-            else
-            {
-                PlaySelcalRequested?.Invoke(this, EventArgs.Empty);
-            }
-            if (mConfig.FlashTaskbarSelCal)
-            {
-                FlashTaskbar.Flash(this);
-            }
-        }
-
-        [EventSubscription(EventTopics.RadioMessageReceived, typeof(OnUserInterfaceAsync))]
-        public void RadioMessageReceived(object sender, RadioMessageReceivedEventArgs e)
-        {
-            string message;
-            if (mRadioStackData != null)
-            {
-                if (mRadioStackData.ReceivingOnBothFrequencies)
-                {
-                    string arg;
-                    if (e.Frequencies.Length > 1)
-                    {
-                        arg = string.Format("{0} & {1}", e.Frequencies[0].FormatFromNetwork(), e.Frequencies[1].FormatFromNetwork());
-                    }
-                    else
-                    {
-                        arg = e.Frequencies[0].FormatFromNetwork();
-                    }
-                    message = string.Format("{0} on {1}: {2}", e.From, arg, e.Data);
-                }
-                else
-                {
-                    message = string.Format("{0}: {1}", e.From, e.Data);
-                }
-                if (e.IsDirect)
-                {
-                    XPlaneRadioTextMessage?.Invoke(this, new SimulatorMessageEventArgs(message, 241, 196, 15, true));
-                }
-                else
-                {
-                    XPlaneRadioTextMessage?.Invoke(this, new SimulatorMessageEventArgs(message, 189, 195, 199));
-                }
-                NotificationPosted?.Invoke(this, new NotificationPostedEventArgs(e.IsDirect ? NotificationType.DirectRadioMessage : NotificationType.RadioMessage, message));
-                if (e.IsDirect)
-                {
-                    PlaySoundRequested?.Invoke(this, new PlaySoundEventArgs(SoundEvent.DirectRadioMessage));
-                    if (mConfig.FlashTaskbarRadioMessage)
-                    {
-                        FlashTaskbar.Flash(this);
-                    }
-                }
-
-                if (mConfig.PlayRadioMessageAlert)
-                {
-                    PlaySoundRequested?.Invoke(this, new PlaySoundEventArgs(SoundEvent.RadioMessage));
-                }
-
-                if (tabControl.SelectedTab != tabPageMessages)
-                {
-                    tabControl.TabPages[0].ForeColor = Color.Yellow;
-                    tabControl.Refresh();
-                }
-            }
-        }
-
-        [EventSubscription(EventTopics.ClientConfigChanged, typeof(OnUserInterfaceAsync))]
-        public void ClientConfigChanged(object sender, EventArgs e)
-        {
-            TopMost = mConfig.KeepClientWindowVisible;
-        }
-
-        [EventSubscription(EventTopics.PrivateMessageReceived, typeof(OnUserInterfaceAsync))]
-        public void PrivateMessageReceived(object sender, NetworkDataReceivedEventArgs e)
-        {
-            PrivateMessageTab tab = GetPrivateMessageTabIfExists(e.From);
-            if (tab == null)
-            {
-                PlaySoundRequested?.Invoke(this, new PlaySoundEventArgs(SoundEvent.PrivateMessage));
-                if (mConfig.FlashTaskbarPrivateMessage)
-                {
-                    FlashTaskbar.Flash(this);
-                }
-                CreatePrivateMessageTab(e.From, e.Data);
-            }
-        }
-
-        [EventSubscription(EventTopics.PrivateMessageSent, typeof(OnUserInterfaceAsync))]
-        public void OnPrivateMessageSent(object sender, PrivateMessageSentEventArgs e)
-        {
-            PrivateMessageTab tab = GetPrivateMessageTabIfExists(e.To);
-            if (tab == null)
-            {
-                CreatePrivateMessageTab(e.To, e.Message, true, e.From);
-                SetActiveMessageTab(e.To);
-            }
-        }
-
-        [EventSubscription(EventTopics.RequestedAtisReceived, typeof(OnUserInterfaceAsync))]
-        public void OnRequestedAtisReceived(object sender, RequestedAtisReceivedEventArgs e)
-        {
-            XPlaneRadioTextMessage?.Invoke(this, new SimulatorMessageEventArgs($"{e.From} ATIS:", 39, 174, 96));
-            foreach (string line in e.Lines)
-            {
-                XPlaneRadioTextMessage?.Invoke(this, new SimulatorMessageEventArgs(line, 39, 174, 96));
-            }
-            NotificationPosted?.Invoke(this, new NotificationPostedEventArgs(NotificationType.Info, $"{e.From} ATIS:"));
-            foreach (string line in e.Lines)
-            {
-                NotificationPosted?.Invoke(this, new NotificationPostedEventArgs(NotificationType.Info, line));
-            }
-        }
-
-        [EventSubscription(EventTopics.SquawkingIdentChanged, typeof(OnUserInterfaceAsync))]
-        public void OnSquawkingIdentChanged(object sender, SquawkingIdentChangedEventArgs e)
-        {
-            btnIdent.Clicked = e.SquawkingIdent;
-        }
-
-        [EventSubscription(EventTopics.TransponderModeChanged, typeof(OnUserInterfaceAsync))]
-        public void OnTransponderModeChanged(object sender, ClientEventArgs<bool> e)
-        {
-            if (e.Value)
-            {
-                chkModeC.Clicked = true;
-                chkModeC.Text = "Mode C";
-                mConfig.SquawkingModeC = true;
-            }
-            else
-            {
-                chkModeC.Clicked = false;
-                chkModeC.Text = "Standby";
-                mConfig.SquawkingModeC = false;
-            }
-        }
-    }
-
-    public class TreeNodeSorter : IComparer
-    {
-        public int Compare(object x, object y)
-        {
-            TreeNode treeNode = x as TreeNode;
-            TreeNode treeNode2 = y as TreeNode;
-
-            int result;
-
-            if (treeNode.Level == 0)
-            {
-                string name = treeNode.Name;
-                int num;
-                switch (name)
-                {
-                    case "Center":
-                        num = 1;
-                        break;
-                    case "Approach":
-                        num = 2;
-                        break;
-                    case "Tower":
-                        num = 3;
-                        break;
-                    case "Ground":
-                        num = 4;
-                        break;
-                    case "Delivery":
-                        num = 5;
-                        break;
-                    case "ATIS":
-                        num = 6;
-                        break;
-                    default:
-                        num = 7;
-                        break;
-                }
-                string name2 = treeNode2.Name;
-                int num2;
-                switch (name2)
-                {
-                    case "Center":
-                        num2 = 1;
-                        break;
-                    case "Approach":
-                        num2 = 2;
-                        break;
-                    case "Tower":
-                        num2 = 3;
-                        break;
-                    case "Ground":
-                        num2 = 4;
-                        break;
-                    case "Delivery":
-                        num2 = 5;
-                        break;
-                    case "ATIS":
-                        num2 = 6;
-                        break;
-                    default:
-                        num2 = 7;
-                        break;
-                }
-                result = num.CompareTo(num2);
-            }
-            else
-            {
-                result = string.Compare(treeNode.Text, treeNode2.Text);
-            }
-            return result;
-        }
-    }
-}
-=======
-﻿/*
- * xPilot: X-Plane pilot client for VATSIM
- * Copyright (C) 2019-2020 Justin Shannon
- *
- * This program is free software: you can redistribute it and/or modify
- * it under the terms of the GNU General Public License as published by
- * the Free Software Foundation, either version 3 of the License, or
- * (at your option) any later version.
- *
- * This program is distributed in the hope that it will be useful,
- * but WITHOUT ANY WARRANTY; without even the implied warranty of
- * MERCHANTABILITY or FITNESS FOR A PARTICULAR PURPOSE.  See the
- * GNU General Public License for more details.
- *
- * You should have received a copy of the GNU General Public License
- * along with this program. If not, see http://www.gnu.org/licenses/.
-*/
-using System;
-using System.Collections;
-using System.Collections.Generic;
-using System.Drawing;
-using System.Linq;
-using System.Text.RegularExpressions;
-using System.Windows.Forms;
-using Appccelerate.EventBroker;
-using Appccelerate.EventBroker.Handlers;
-using Gma.System.MouseKeyHook;
-using Vatsim.Fsd.Connector;
-using XPilot.PilotClient.Common;
-using XPilot.PilotClient.Config;
-using XPilot.PilotClient.Core;
-using XPilot.PilotClient.Core.Events;
-using XPilot.PilotClient.Network;
-using XPilot.PilotClient.Network.Controllers;
-using XPilot.PilotClient.XplaneAdapter;
-using XPlaneConnector;
-
-namespace XPilot.PilotClient
-{
-    public partial class MainForm : Form
-    {
-        [EventPublication(EventTopics.XPlaneEventPosted)]
-        public event EventHandler<ClientEventArgs<string>> XPlaneEventPosted;
-
-        [EventPublication(EventTopics.SessionStarted)]
-        public event EventHandler<EventArgs> SessionStarted;
-
-        [EventPublication(EventTopics.SessionEnded)]
-        public event EventHandler<EventArgs> SessionEnded;
-
-        [EventPublication(EventTopics.MainFormShown)]
-        public event EventHandler<EventArgs> MainFormShown;
-
-        [EventPublication(EventTopics.PlaySoundRequested)]
-        public event EventHandler<PlaySoundEventArgs> PlaySoundRequested;
-
-        [EventPublication(EventTopics.RadioMessageSent)]
-        public event EventHandler<RadioMessageSentEventArgs> RadioMessageSent;
-
-        [EventPublication(EventTopics.ChatSessionStarted)]
-        public event EventHandler<ChatSessionStartedEventArgs> ChatSessionStarted;
-
-        [EventPublication(EventTopics.SetXplaneDataRefValue)]
-        public event EventHandler<DataRefEventArgs> SetXplaneDataRefValue;
-
-        [EventPublication(EventTopics.SendXplaneCommand)]
-        public event EventHandler<ClientEventArgs<XPlaneCommand>> SendXplaneCommand;
-
-        [EventPublication(EventTopics.WallopRequestSent)]
-        public event EventHandler<WallopReceivedEventArgs> WallopRequestSent;
-
-        [EventPublication(EventTopics.PlaySelcalRequested)]
-        public event EventHandler<EventArgs> PlaySelcalRequested;
-
-        [EventPublication(EventTopics.RadioTextMessage)]
-        public event EventHandler<SimulatorMessageEventArgs> XPlaneRadioTextMessage;
-
-        [EventPublication(EventTopics.MetarRequested)]
-        public event EventHandler<MetarRequestedEventArgs> MetarRequestedSent;
-
-        [EventPublication(EventTopics.PrivateMessageSent)]
-        public event EventHandler<PrivateMessageSentEventArgs> PrivateMessageSent;
-
-        [EventPublication(EventTopics.OverrideComStatus)]
-        public event EventHandler<OverrideComStatusEventArgs> OverrideComStatusSent;
-
-        [EventPublication(EventTopics.ValidateCslPaths)]
-        public event EventHandler<EventArgs> ValidateCslPaths;
-
-        [EventPublication(EventTopics.NotificationPosted)]
-        public event EventHandler<NotificationPostedEventArgs> NotificationPosted;
-
-        private readonly IEventBroker mEventBroker;
-        private readonly IAppConfig mConfig;
-        private readonly IFsdManger mNetworkManager;
-        private readonly IUserInterface mUserInterface;
-        private readonly ITabPages mTabPages;
-        private readonly IControllerAtisManager mAtisManager;
-
-        [System.Runtime.InteropServices.DllImport("user32.dll")]
-        public static extern int SendMessage(IntPtr hWnd, int Msg, int wParam, int lParam);
-        [System.Runtime.InteropServices.DllImport("user32.dll")]
-        public static extern bool ReleaseCapture();
-
-        public const int WM_NCLBUTTONDOWN = 0xA1;
-        public const int HT_CAPTION = 0x2;
-
-        private IKeyboardMouseEvents mGlobalHook;
-
-        private bool mWaitingForConnection = true;
-        private bool mInitializing = true;
-        private bool mFlightLoaded = false;
-        private bool mReplayMode = false;
-        private bool mConnected = false;
-
-        private bool mForceCom1Tx = false;
-        private bool mForceCom1Rx = false;
-        private bool mForceCom2Tx = false;
-        private bool mForceCom2Rx = false;
-
-        private readonly Timer mCheckSimConnection;
-        private UserAircraftRadioStack mRadioStackData;
-        private ConnectInfo mConnectInfo;
-        private NotesTab tabNotes;
-
-        private readonly List<TreeNode> mControllerNodes = new List<TreeNode>();
-
-        private const string CONFIGURATION_REQUIRED = "xPilot hasn't been fully configured yet. You will not be able to connect to the network until it is configured. Open the settings and verify that your network login credentials are provided and the path to your X-Plane installation is provided.";
-
-        public MainForm(IEventBroker eventBroker, IAppConfig appConfig, IFsdManger networkManager, IUserInterface userInterface, ITabPages tabPages, IControllerAtisManager atisManager)
-        {
-            InitializeComponent();
-
-            mEventBroker = eventBroker;
-            mConfig = appConfig;
-            mNetworkManager = networkManager;
-            mUserInterface = userInterface;
-            mTabPages = tabPages;
-            mAtisManager = atisManager;
-
-            mCheckSimConnection = new Timer
-            {
-                Interval = 1000
-            };
-            mCheckSimConnection.Tick += CheckSimConnection_Tick;
-            mCheckSimConnection.Start();
-
-            ChatMessageBox.TextCommandLine.TextCommandReceived += MainForm_TextCommandReceived;
-            ChatMessageBox.RichTextBox.MouseUp += rtfMessages_MouseUp;
-            ChatMessageBox.KeyDown += ChatMessageBox_KeyDown;
-
-            treeControllers.MouseUp += TreeControllers_MouseUp;
-            treeControllers.BeforeSelect += TreeControllers_BeforeSelect;
-            treeControllers.BeforeCollapse += TreeControllers_BeforeCollapse;
-            treeControllers.ExpandAll();
-            treeControllers.TreeViewNodeSorter = new TreeNodeSorter();
-
-            tabNotes = mTabPages.CreateNotesTab();
-            tabNotes.Text = "Notes";
-            tabControl.TabPages.Add(tabNotes);
-
-            GlobalHookSubscribe();
-            mEventBroker.Register(this);
-        }
-
-        protected override void OnLoad(EventArgs e)
-        {
-            SessionStarted?.Invoke(this, EventArgs.Empty);
-            ValidateCslPaths?.Invoke(this, EventArgs.Empty);
-            MainFormShown?.Invoke(this, EventArgs.Empty);
-            mNetworkManager.DownloadNetworkServers();
-            ScreenUtils.ApplyWindowProperties(mConfig.ClientWindowProperties, this);
-            mInitializing = false;
-            NotificationPosted?.Invoke(this, new NotificationPostedEventArgs(NotificationType.Info, $"xPilot Version {Application.ProductVersion}"));
-
-            if (mConfig.ConfigurationRequired)
-            {
-                NotificationPosted?.Invoke(this, new NotificationPostedEventArgs(NotificationType.Error, CONFIGURATION_REQUIRED));
-                PlaySoundRequested?.Invoke(this, new PlaySoundEventArgs(SoundEvent.Error));
-            }
-        }
-
-        private void ChatMessageBox_KeyDown(object sender, KeyEventArgs e)
-        {
-            if (mConfig.ToggleDisplayConfiguration != null)
-            {
-                if (e.KeyCode == (Keys)mConfig.ToggleDisplayConfiguration.KeyCode)
-                {
-                    e.SuppressKeyPress = true;
-                }
-            }
-        }
-
-        public void GlobalHookSubscribe()
-        {
-            mGlobalHook = Hook.GlobalEvents();
-            mGlobalHook.KeyDown += MGlobalHook_KeyDown;
-        }
-
-        public void GlobalHookUnsubscribe()
-        {
-            if (mGlobalHook == null) return;
-            mGlobalHook.KeyDown -= MGlobalHook_KeyDown;
-            mGlobalHook.Dispose();
-            mGlobalHook = null;
-        }
-
-        private void MGlobalHook_KeyDown(object sender, KeyEventArgs e)
-        {
-            if (mConfig.ToggleDisplayConfiguration != null)
-            {
-                if (e.KeyCode == (Keys)mConfig.ToggleDisplayConfiguration.KeyCode)
-                {
-                    ScreenUtils.ToggleVisibility(mConfig.ClientWindowProperties, this);
-                }
-            }
-        }
-
-        private void MainForm_TextCommandReceived(object sender, ClientEventArgs<string> e)
-        {
-            string[] split = e.Value.Split(new char[] { ' ' });
-
-            XPlaneConnector.XPlaneConnector xp = new XPlaneConnector.XPlaneConnector();
-
-            try
-            {
-                if (e.Value.StartsWith("."))
-                {
-                    switch (split[0].ToLower())
-                    {
-                        case ".copy":
-                            if (!string.IsNullOrEmpty(ChatMessageBox.RichTextBox.Text))
-                            {
-                                Clipboard.SetText(ChatMessageBox.RichTextBox.Text);
-                            }
-                            break;
-                        case ".clear":
-                            ChatMessageBox.RichTextBox.Clear();
-                            break;
-                        case ".inf":
-                            if (split.Length - 1 < 1)
-                            {
-                                throw new ArgumentException("Not enough parameters.");
-                            }
-                            if (split[1].Length > 10)
-                            {
-                                throw new ArgumentException("Callsign too long.");
-                            }
-                            else
-                            {
-                                mNetworkManager.RequestInfoQuery(split[1].ToUpper());
-                            }
-                            break;
-                        case ".notes":
-                            if (!tabControl.TabPages.Contains(tabNotes))
-                            {
-                                tabNotes = mTabPages.CreateNotesTab();
-                                tabNotes.Text = "Notes";
-                                tabControl.TabPages.Add(tabNotes);
-                                tabControl.SelectedTab = tabNotes;
-                            }
-                            else
-                            {
-                                tabControl.SelectedTab = tabNotes;
-                            }
-                            break;
-                        case ".atis":
-                            if (!mNetworkManager.IsConnected)
-                            {
-                                throw new ArgumentException("Not connected to the network.");
-                            }
-                            else
-                            {
-                                if (split.Length - 1 < 1)
-                                {
-                                    throw new ArgumentException("Not enough parameters.");
-                                }
-                                else
-                                {
-                                    mAtisManager.RequestControllerAtis(split[1].ToUpper());
-                                }
-                            }
-                            break;
-                        case ".x":
-                        case ".xpndr":
-                        case ".xpdr":
-                        case ".squawk":
-                            if (split.Length - 1 < 1)
-                            {
-                                throw new ArgumentException("Not enough parameters.");
-                            }
-                            else
-                            {
-                                if (!Regex.IsMatch(split[1], "^[0-7]{4}$"))
-                                {
-                                    throw new ArgumentException("Invalid transponder code format.");
-                                }
-                                int code = Convert.ToInt32(split[1]);
-
-                                SetXplaneDataRefValue?.Invoke(this, new DataRefEventArgs(new DataRefElement
-                                {
-                                    DataRef = "sim/cockpit/radios/transponder_code"
-                                }, code));
-
-                                NotificationPosted?.Invoke(this, new NotificationPostedEventArgs(NotificationType.Info, $"Transponder code set to {code:0000}."));
-                            }
-                            break;
-                        case ".com1":
-                        case ".com2":
-                            if (split.Length - 1 < 1)
-                            {
-                                throw new ArgumentException("Not enough parameters.");
-                            }
-                            else
-                            {
-                                if (!Regex.IsMatch(split[1], "^1\\d\\d[\\.\\,]\\d{1,3}$"))
-                                {
-                                    throw new ArgumentException("Invalid frequency format.");
-                                }
-
-                                split[1] = split[1].PadRight(7, '0');
-                                uint f = uint.Parse(split[1].Substring(1).Replace(".", "").Replace(",", ""));
-
-                                if (f % 100 == 20 || f % 100 == 70)
-                                {
-                                    f += 5;
-                                }
-
-                                int com = (split[0].ToLower() == ".com1") ? 1 : 2;
-
-                                SetXplaneDataRefValue?.Invoke(this, new DataRefEventArgs(new DataRefElement
-                                {
-                                    DataRef = $"sim/cockpit2/radios/actuators/{ (com == 1 ? "com1" : "com2") }_frequency_hz"
-                                }, (f + 100000) / 10));
-                            }
-                            break;
-                        case ".tx":
-                            if (split.Length - 1 < 1)
-                            {
-                                throw new ArgumentException("Command syntax error: .tx com<n>");
-                            }
-                            else
-                            {
-                                if (split[1].ToLower() != "com1" && split[1].ToLower() != "com2")
-                                {
-                                    throw new ArgumentException("Command syntax error: .tx com<n>");
-                                }
-                                int radio = split[1].ToLower() == "com1" ? 1 : 2;
-                                switch (radio)
-                                {
-                                    case 1:
-                                        SetXplaneDataRefValue?.Invoke(this, new DataRefEventArgs(new DataRefElement
-                                        {
-                                            DataRef = "sim/cockpit2/radios/actuators/audio_com_selection"
-                                        }, 6));
-                                        mForceCom1Tx = true;
-                                        mForceCom2Tx = false;
-                                        NotificationPosted?.Invoke(this, new NotificationPostedEventArgs(NotificationType.Info, $"COM{radio} transmit enabled."));
-                                        break;
-                                    case 2:
-                                        SetXplaneDataRefValue?.Invoke(this, new DataRefEventArgs(new DataRefElement
-                                        {
-                                            DataRef = "sim/cockpit2/radios/actuators/audio_com_selection"
-                                        }, 7));
-                                        mForceCom2Tx = true;
-                                        mForceCom1Tx = false;
-                                        NotificationPosted?.Invoke(this, new NotificationPostedEventArgs(NotificationType.Info, $"COM{radio} transmit enabled."));
-                                        break;
-                                }
-
-                                OverrideComStatusSent?.Invoke(this, new OverrideComStatusEventArgs(mForceCom1Rx, mForceCom1Tx, mForceCom2Rx, mForceCom2Tx));
-                            }
-                            break;
-                        case ".rx":
-                            if (split.Length - 1 < 2)
-                            {
-                                throw new ArgumentException("Command syntax error: .rx com<n> (on|off)");
-                            }
-                            else
-                            {
-                                if (split[1].ToLower() != "com1" && split[1].ToLower() != "com2")
-                                {
-                                    throw new ArgumentException("Command syntax error: .rx com<n> (on|off)");
-                                }
-                                if (split[2].ToLower() != "on" && split[2].ToLower() != "off")
-                                {
-                                    throw new ArgumentException("Command syntax error: .rx com<n> (on|off)");
-                                }
-                                bool on = (split[2].ToLower() == "on");
-                                int radio = split[1].ToLower() == "com1" ? 1 : 2;
-                                if (on)
-                                {
-                                    switch (radio)
-                                    {
-                                        case 1:
-                                            SetXplaneDataRefValue?.Invoke(this, new DataRefEventArgs(new DataRefElement
-                                            {
-                                                DataRef = "sim/cockpit2/radios/actuators/audio_selection_com1"
-                                            }, 1));
-                                            SetXplaneDataRefValue?.Invoke(this, new DataRefEventArgs(new DataRefElement
-                                            {
-                                                DataRef = "sim/cockpit2/radios/actuators/audio_selection_com2"
-                                            }, 0));
-                                            mForceCom1Rx = true;
-                                            NotificationPosted?.Invoke(this, new NotificationPostedEventArgs(NotificationType.Info, $"COM{radio} receiver on."));
-                                            break;
-                                        case 2:
-                                            SetXplaneDataRefValue?.Invoke(this, new DataRefEventArgs(new DataRefElement
-                                            {
-                                                DataRef = "sim/cockpit2/radios/actuators/audio_selection_com1"
-                                            }, 0));
-                                            SetXplaneDataRefValue?.Invoke(this, new DataRefEventArgs(new DataRefElement
-                                            {
-                                                DataRef = "sim/cockpit2/radios/actuators/audio_selection_com2"
-                                            }, 1));
-                                            mForceCom2Rx = true;
-                                            NotificationPosted?.Invoke(this, new NotificationPostedEventArgs(NotificationType.Info, $"COM{radio} receiver on."));
-                                            break;
-                                    }
-                                }
-                                else
-                                {
-                                    switch (radio)
-                                    {
-                                        case 1:
-                                            SetXplaneDataRefValue?.Invoke(this, new DataRefEventArgs(new DataRefElement
-                                            {
-                                                DataRef = "sim/cockpit2/radios/actuators/audio_selection_com1"
-                                            }, 0));
-                                            SetXplaneDataRefValue?.Invoke(this, new DataRefEventArgs(new DataRefElement
-                                            {
-                                                DataRef = "sim/cockpit2/radios/actuators/audio_selection_com2"
-                                            }, 0));
-                                            mForceCom1Rx = false;
-                                            NotificationPosted?.Invoke(this, new NotificationPostedEventArgs(NotificationType.Info, $"COM{radio} receiver off."));
-                                            break;
-                                        case 2:
-                                            SetXplaneDataRefValue?.Invoke(this, new DataRefEventArgs(new DataRefElement
-                                            {
-                                                DataRef = "sim/cockpit2/radios/actuators/audio_selection_com1"
-                                            }, 0));
-                                            SetXplaneDataRefValue?.Invoke(this, new DataRefEventArgs(new DataRefElement
-                                            {
-                                                DataRef = "sim/cockpit2/radios/actuators/audio_selection_com2"
-                                            }, 0));
-                                            mForceCom2Rx = false;
-                                            NotificationPosted?.Invoke(this, new NotificationPostedEventArgs(NotificationType.Info, $"COM{radio} receiver off."));
-                                            break;
-                                    }
-                                }
-
-                                OverrideComStatusSent?.Invoke(this, new OverrideComStatusEventArgs(mForceCom1Rx, mForceCom1Tx, mForceCom2Rx, mForceCom2Tx));
-                            }
-                            break;
-                        case ".msg":
-                        case ".chat":
-                            if (split.Length - 1 < 1)
-                            {
-                                throw new ArgumentException("Not enough parameters.");
-                            }
-                            if (split[1].Length > 10)
-                            {
-                                throw new ArgumentException("Callsign too long.");
-                            }
-                            else
-                            {
-                                if (!mNetworkManager.IsConnected)
-                                {
-                                    throw new ArgumentException("Not connected to the network.");
-                                }
-                                else
-                                {
-                                    if (split.Length > 2)
-                                    {
-                                        PrivateMessageSent?.Invoke(this, new PrivateMessageSentEventArgs(mNetworkManager.OurCallsign, split[1].ToUpper(), string.Join(" ", split.Skip(2))));
-                                    }
-                                    else
-                                    {
-                                        InitializeChatSession(split[1].ToUpper());
-                                    }
-                                }
-                            }
-                            break;
-                        case ".wallop":
-                            if (split.Length - 1 < 1)
-                            {
-                                throw new ArgumentException("Not enough parameters.");
-                            }
-                            else
-                            {
-                                WallopRequestSent?.Invoke(this, new WallopReceivedEventArgs(string.Join(" ", split.Skip(1))));
-                            }
-                            break;
-                        case ".wx":
-                        case ".metar":
-                            if (split.Length - 1 < 1)
-                            {
-                                throw new ArgumentException("Not enough parameters.");
-                            }
-                            else
-                            {
-                                MetarRequestedSent?.Invoke(this, new MetarRequestedEventArgs(split[1]));
-                            }
-                            break;
-                        case ".towerview":
-                            if (mFlightLoaded)
-                            {
-                                string tvServerAddress = "127.0.0.1";
-                                string tvCallsign = "TOWER";
-                                if (split.Length >= 2)
-                                {
-                                    tvServerAddress = split[1];
-                                    if (split.Length >= 3)
-                                    {
-                                        tvCallsign = split[2].ToUpper();
-                                    }
-                                }
-                                ConnectInfo tvConnectInfo = new ConnectInfo(tvCallsign, "", "", true, true);
-                                mNetworkManager.Connect(tvConnectInfo, tvServerAddress);
-                            }
-                            else
-                            {
-                                throw new ArgumentException("xPilot is unable to connect to X-Plane. Please make sure X-Plane is running and a flight is loaded.");
-                            }
-                            break;
-                    }
-                }
-                else
-                {
-                    if (mNetworkManager.IsConnected)
-                    {
-                        if (!string.IsNullOrEmpty(e.Value))
-                        {
-                            NotificationPosted?.Invoke(this, new NotificationPostedEventArgs(NotificationType.SentRadioMessage, $"{mNetworkManager.OurCallsign}: {e.Value}"));
-                            RadioMessageSent?.Invoke(this, new RadioMessageSentEventArgs(mNetworkManager.OurCallsign, e.Value, TunedFrequencies().ToArray()));
-                            XPlaneRadioTextMessage?.Invoke(this, new SimulatorMessageEventArgs($"{ mNetworkManager.OurCallsign }: {e.Value}"));
-                        }
-                    }
-                    else
-                    {
-                        throw new ArgumentException("Not connected to the network.");
-                    }
-                }
-            }
-            catch (Exception ex)
-            {
-                NotificationPosted?.Invoke(this, new NotificationPostedEventArgs(NotificationType.Error, ex.Message));
-                PlaySoundRequested?.Invoke(this, new PlaySoundEventArgs(SoundEvent.Error));
-            }
-        }
-
-        private PrivateMessageTab InitializeChatSession(string tabIdentifier)
-        {
-            PrivateMessageTab tab = GetPrivateMessageTabIfExists(tabIdentifier);
-            if (tab == null)
-            {
-                tab = CreatePrivateMessageTab(tabIdentifier);
-            }
-            tabControl.SelectedTab = tab;
-            return tab;
-        }
-
-        private PrivateMessageTab GetPrivateMessageTabIfExists(string tabIdentifier)
-        {
-            foreach (TabPage tabPage in tabControl.TabPages)
-            {
-                if (tabPage.Name.Equals(tabIdentifier) && tabPage is PrivateMessageTab)
-                {
-                    return tabPage as PrivateMessageTab;
-                }
-            }
-            return null;
-        }
-
-        private void SetActiveMessageTab(string tabName)
-        {
-            foreach (TabPage tabPage in tabControl.TabPages)
-            {
-                if (tabPage.Name.Equals(tabName) && tabPage is PrivateMessageTab)
-                {
-                    tabControl.SelectedTab = tabPage;
-                }
-            }
-        }
-
-        private PrivateMessageTab CreatePrivateMessageTab(string to, string message = null, bool isOurMessage = false, string ourCallsign = null)
-        {
-            PrivateMessageTab tab = mTabPages.CreatePrivateMessageTab(to, message, isOurMessage, ourCallsign);
-            tabControl.TabPages.Add(tab);
-            return tab;
-        }
-
-        private void CheckSimConnection_Tick(object sender, EventArgs e)
-        {
-            if (!mFlightLoaded)
-            {
-                mCheckSimConnection.Interval = 5000;
-                if (mWaitingForConnection)
-                {
-                    NotificationPosted?.Invoke(this, new NotificationPostedEventArgs(NotificationType.Info, "Waiting for X-Plane connection..."));
-                    mWaitingForConnection = false;
-                }
-            }
-        }
-
-        private TreeNode FindController(string callsign)
-        {
-            TreeNode[] array = treeControllers.Nodes.Find(callsign.Replace("*", ""), true);
-            TreeNode result;
-            if (array.Length >= 1)
-            {
-                result = array[0];
-            }
-            else
-            {
-                result = null;
-            }
-            return result;
-        }
-
-        protected override void WndProc(ref Message m)
-        {
-            if (m.Msg == 0x84)
-            {
-                int x = ((short)((long)m.LParam));
-                int y = ((short)((long)m.LParam >> 16));
-                Point point = PointToClient(new Point(x, y));
-                if (point.X >= ClientSize.Width - 6 && point.Y >= ClientSize.Height - 5)
-                {
-                    m.Result = (IntPtr)(IsMirrored ? 16 : 17);
-                }
-                else if (point.X <= 6 && point.Y >= ClientSize.Height - 5)
-                {
-                    m.Result = (IntPtr)(IsMirrored ? 17 : 16);
-                }
-                else if (point.X <= 6 && point.Y <= 5)
-                {
-                    m.Result = (IntPtr)(IsMirrored ? 14 : 13);
-                }
-                else if (point.X >= ClientSize.Width - 6 && point.Y <= 5)
-                {
-                    m.Result = (IntPtr)(IsMirrored ? 13 : 14);
-                }
-                else if (point.Y <= 5)
-                {
-                    m.Result = (IntPtr)12;
-                }
-                else if (point.Y >= ClientSize.Height - 5)
-                {
-                    m.Result = (IntPtr)15;
-                }
-                else if (point.X <= 6)
-                {
-                    m.Result = (IntPtr)10;
-                }
-                else if (point.X >= ClientSize.Width - 6)
-                {
-                    m.Result = (IntPtr)11;
-                }
-                else
-                {
-                    base.WndProc(ref m);
-                    if ((int)m.Result == 1)
-                    {
-                        m.Result = (IntPtr)2;
-                    }
-                }
-            }
-            else
-            {
-                base.WndProc(ref m);
-            }
-        }
-
-        protected override CreateParams CreateParams
-        {
-            get
-            {
-                CreateParams cp = base.CreateParams;
-                cp.Style |= 0x20000;
-                return cp;
-            }
-        }
-
-        protected override void OnPaint(PaintEventArgs pevent)
-        {
-            base.OnPaint(pevent);
-            Rectangle rect = new Rectangle(ClientRectangle.Left, ClientRectangle.Top, ClientRectangle.Width - 1, ClientRectangle.Height - 1);
-            using (Pen pen = new Pen(Color.FromArgb(0, 0, 0)))
-            {
-                pevent.Graphics.DrawRectangle(pen, rect);
-            }
-        }
-
-        protected override void OnResizeEnd(EventArgs e)
-        {
-            if (!mInitializing)
-            {
-                ScreenUtils.SaveWindowProperties(mConfig.ClientWindowProperties, this);
-                mConfig.SaveConfig();
-            }
-        }
-
-        protected override void OnMove(EventArgs e)
-        {
-            if (!mInitializing)
-            {
-                ScreenUtils.SaveWindowProperties(mConfig.ClientWindowProperties, this);
-                mConfig.SaveConfig();
-            }
-        }
-
-        protected override void OnResize(EventArgs e)
-        {
-            base.OnResize(e);
-            Invalidate();
-        }
-
-        private void btnClose_Click(object sender, EventArgs e)
-        {
-            Close();
-        }
-
-        private void btnMinimize_Click(object sender, EventArgs e)
-        {
-            WindowState = FormWindowState.Minimized;
-        }
-
-        private void btnConnect_Click(object sender, EventArgs e)
-        {
-            if (mConnected)
-            {
-                mNetworkManager.Disconnect(new DisconnectInfo
-                {
-                    Type = DisconnectType.Intentional
-                });
-            }
-            else
-            {
-                using (ConnectForm dlg = mUserInterface.CreateConnectForm())
-                {
-                    if (dlg.ShowDialog(this) == DialogResult.OK)
-                    {
-                        mConnectInfo = dlg.GetConnectInfo();
-                        if (mFlightLoaded)
-                        {
-                            if (mConfig.ConfigurationRequired)
-                            {
-                                NotificationPosted?.Invoke(this, new NotificationPostedEventArgs(NotificationType.Error, CONFIGURATION_REQUIRED));
-                                PlaySoundRequested?.Invoke(this, new PlaySoundEventArgs(SoundEvent.Error));
-                            }
-                            else
-                            {
-                                NetworkServerInfo server = mNetworkManager.ReturnServerList().FirstOrDefault(o => o.Name == mConfig.ServerName);
-                                if (server != null)
-                                {
-                                    mNetworkManager.Connect(mConnectInfo, server.Address);
-                                    mReplayMode = false;
-                                }
-                                else
-                                {
-                                    NotificationPosted?.Invoke(this, new NotificationPostedEventArgs(NotificationType.Error, "You must first select a server in the settings window."));
-                                }
-                            }
-                        }
-                        else
-                        {
-                            NotificationPosted?.Invoke(this, new NotificationPostedEventArgs(NotificationType.Error, "xPilot is unable to connect to X-Plane. Please make sure X-Plane is running and a flight is loaded."));
-                            PlaySoundRequested?.Invoke(this, new PlaySoundEventArgs(SoundEvent.Error));
-                        }
-                    }
-                }
-            }
-
-            TextCommandFocus();
-        }
-
-        private void btnFlightPlan_Click(object sender, EventArgs e)
-        {
-            if (btnFlightPlan.Enabled)
-            {
-                using (FlightPlanForm dlg = mUserInterface.CreateFlightPlanForm())
-                {
-                    dlg.ShowDialog(this);
-                }
-                TextCommandFocus();
-            }
-        }
-
-        private void btnSettings_Click(object sender, EventArgs e)
-        {
-            using (SettingsForm dlg = mUserInterface.CreateSettingsForm())
-            {
-                dlg.ShowDialog(this);
-            }
-            TextCommandFocus();
-        }
-
-        private void btnIdent_Click(object sender, EventArgs e)
-        {
-            if (mNetworkManager.IsConnected)
-            {
-                mNetworkManager.SquawkIdent();
-            }
-
-            if (mFlightLoaded)
-            {
-                SendXplaneCommand?.Invoke(this, new ClientEventArgs<XPlaneCommand>(Commands.TransponderTransponderIdent));
-            }
-
-            TextCommandFocus();
-        }
-
-        private void chkModeC_Click(object sender, EventArgs e)
-        {
-            chkModeC.Clicked = !chkModeC.Clicked;
-
-            var laminarB738 = new DataRefElement
-            {
-                DataRef = "laminar/B738/knob/transpoder_pos"
-            };
-
-            var tolis = new DataRefElement
-            {
-                DataRef = "ckpt/transponder/mode/anim"
-            };
-
-            var laminarB738_Dn_Cmd = new XPlaneCommand("laminar/B738/knob/transponder_mode_up", "");
-            var laminarB738_Up_Cmd = new XPlaneCommand("laminar/B738/knob/transponder_mode_up", "");
-
-            if (mFlightLoaded)
-            {
-                if (chkModeC.Clicked)
-                {
-                    SendXplaneCommand?.Invoke(this, new ClientEventArgs<XPlaneCommand>(laminarB738_Up_Cmd));
-                    SetXplaneDataRefValue?.Invoke(this, new DataRefEventArgs(laminarB738, 3));
-                    SendXplaneCommand?.Invoke(this, new ClientEventArgs<XPlaneCommand>(Commands.TransponderTransponderAlt));
-
-                    // tolis a319
-                    SetXplaneDataRefValue?.Invoke(this, new DataRefEventArgs(tolis, 0));
-                    mConfig.SquawkingModeC = true;
-                }
-                else
-                {
-                    SendXplaneCommand?.Invoke(this, new ClientEventArgs<XPlaneCommand>(laminarB738_Dn_Cmd));
-                    SetXplaneDataRefValue?.Invoke(this, new DataRefEventArgs(laminarB738, 1));
-                    SendXplaneCommand?.Invoke(this, new ClientEventArgs<XPlaneCommand>(Commands.TransponderTransponderOff));
-
-                    // tolis a319
-                    SetXplaneDataRefValue?.Invoke(this, new DataRefEventArgs(tolis, 4));
-                    mConfig.SquawkingModeC = false;
-                }
-            }
-            else
-            {
-                NotificationPosted?.Invoke(this, new NotificationPostedEventArgs(NotificationType.Error, "xPilot is unable to connect to X-Plane. Please make sure X-Plane is running and a flight is loaded."));
-                PlaySoundRequested?.Invoke(this, new PlaySoundEventArgs(SoundEvent.Error));
-            }
-
-            TextCommandFocus();
-        }
-
-        private void treeControllers_MouseUp(object sender, MouseEventArgs e)
-        {
-            FocusTabs();
-        }
-
-        private void treeControllers_BeforeSelect(object sender, TreeViewCancelEventArgs e)
-        {
-            e.Cancel = true;
-            FocusTabs();
-        }
-
-        private void FocusTabs()
-        {
-            if (tabControl.SelectedTab != null)
-            {
-                if (tabControl.SelectedTab is PrivateMessageTab)
-                {
-                    (tabControl.SelectedTab as PrivateMessageTab).FocusTextCommandLine();
-                }
-                else if (tabControl.SelectedTab == tabPageMessages)
-                {
-                    ChatMessageBox.TextCommandLine.Focus();
-                }
-            }
-        }
-
-        private void treeControllers_NodeMouseDoubleClick(object sender, TreeNodeMouseClickEventArgs e)
-        {
-            if (e.Node.Level != 0)
-            {
-                if (e.Button == MouseButtons.Left)
-                {
-                    mAtisManager.RequestControllerAtis(e.Node.Name.Replace("*", ""));
-                }
-            }
-        }
-
-        private void treeControllers_AfterExpand(object sender, TreeViewEventArgs e)
-        {
-            if (mControllerNodes.Contains(e.Node))
-            {
-                mControllerNodes.Remove(e.Node);
-            }
-        }
-
-        private void treeControllers_AfterCollapse(object sender, TreeViewEventArgs e)
-        {
-            if (!mControllerNodes.Contains(e.Node))
-            {
-                mControllerNodes.Add(e.Node);
-            }
-        }
-
-        public List<int> TunedFrequencies()
-        {
-            List<int> Tuned = new List<int>();
-            if (mRadioStackData != null)
-            {
-                if (mRadioStackData.IsCom1Transmitting)
-                {
-                    Tuned.Add(mRadioStackData.Com1ActiveFreq.Normalize25KhzFrequency().MatchNetworkFormat());
-                    if (!Tuned.Contains(mRadioStackData.Com1ActiveFreq.UnNormalize25KhzFrequency().MatchNetworkFormat()))
-                    {
-                        Tuned.Add(mRadioStackData.Com1ActiveFreq.UnNormalize25KhzFrequency().MatchNetworkFormat());
-                    }
-                }
-                if (mRadioStackData.IsCom2Transmitting)
-                {
-                    Tuned.Add(mRadioStackData.Com2ActiveFreq.Normalize25KhzFrequency().MatchNetworkFormat());
-                    if (!Tuned.Contains(mRadioStackData.Com2ActiveFreq.UnNormalize25KhzFrequency().MatchNetworkFormat()))
-                    {
-                        Tuned.Add(mRadioStackData.Com2ActiveFreq.UnNormalize25KhzFrequency().MatchNetworkFormat());
-                    }
-                }
-            }
-            return Tuned;
-        }
-
-        private void treeControllers_MouseClick(object sender, MouseEventArgs e)
-        {
-            if (e.Button == MouseButtons.Right)
-            {
-                treeControllers.SelectedNode = treeControllers.GetNodeAt(e.X, e.Y);
-
-                if (treeControllers.SelectedNode != null && treeControllers.SelectedNode.Nodes.Count > 0)
-                {
-                    controllerTreeContextMenu.Show(treeControllers, e.Location);
-                }
-            }
-        }
-
-        private void treeControllers_NodeMouseClick(object sender, TreeNodeMouseClickEventArgs e)
-        {
-            if (e.Node.Level != 0 && e.Button == MouseButtons.Right)
-            {
-                ShowControllerContextMenu(e.Node.Name.Replace("*", ""), e.Location);
-            }
-        }
-
-        private void ShowControllerContextMenu(string name, Point point)
-        {
-            startPrivateChat.Tag = name;
-            requestControllerInfo.Tag = name;
-            controllerTreeContextMenu.Show(treeControllers, point);
-        }
-
-        private void startPrivateChat_Click(object sender, EventArgs e)
-        {
-            ToolStripMenuItem item = (sender as ToolStripMenuItem);
-            ChatSessionStarted?.Invoke(this, new ChatSessionStartedEventArgs(item.Tag.ToString()));
-        }
-
-        private void requestControllerInfo_Click(object sender, EventArgs e)
-        {
-            ToolStripMenuItem item = (sender as ToolStripMenuItem);
-            mAtisManager.RequestControllerAtis(item.Tag.ToString());
-        }
-
-        private void treeControllers_BeforeCollapse(object sender, TreeViewCancelEventArgs e)
-        {
-            e.Cancel = true;
-        }
-
-        protected override void OnFormClosing(FormClosingEventArgs e)
-        {
-            if (mNetworkManager.IsConnected)
-            {
-                DialogResult dialogResult = MessageBox.Show(this, "You are connected to the network. Are you sure you want to exit?", "Confirm Exit", MessageBoxButtons.YesNo, MessageBoxIcon.Question, MessageBoxDefaultButton.Button1);
-                if (dialogResult != DialogResult.Yes)
-                {
-                    e.Cancel = true;
-                    return;
-                }
-                else
-                {
-                    XplaneConnect Data = new XplaneConnect
-                    {
-                        Type = XplaneConnect.MessageType.RemoveAllPlanes,
-                        Timestamp = DateTime.Now
-                    };
-                    XPlaneEventPosted?.Invoke(this, new ClientEventArgs<string>(Data.ToJSON()));
-                }
-            }
-
-            SessionEnded?.Invoke(this, new EventArgs());
-            mConfig.SaveConfig();
-            mEventBroker.Unregister(this);
-            GlobalHookUnsubscribe();
-        }
-
-        private void MainForm_MouseDown(object sender, MouseEventArgs e)
-        {
-            if (e.Button == MouseButtons.Left)
-            {
-                ReleaseCapture();
-                SendMessage(Handle, WM_NCLBUTTONDOWN, HT_CAPTION, 0);
-            }
-        }
-
-        private void rtfMessages_MouseUp(object sender, MouseEventArgs e)
-        {
-            if (ChatMessageBox.RichTextBox.SelectionLength > 0)
-            {
-                Clipboard.SetText(ChatMessageBox.RichTextBox.SelectedText);
-                ChatMessageBox.RichTextBox.SelectionLength = 0;
-            }
-            TextCommandFocus();
-        }
-
-        private void TreeControllers_BeforeSelect(object sender, TreeViewCancelEventArgs e)
-        {
-            e.Cancel = true;
-            TextCommandFocus();
-        }
-
-        private void TreeControllers_MouseUp(object sender, MouseEventArgs e)
-        {
-            TextCommandFocus();
-        }
-
-        private void TreeControllers_BeforeCollapse(object sender, TreeViewCancelEventArgs e)
-        {
-            e.Cancel = true;
-            TextCommandFocus();
-        }
-
-        private void TextCommandFocus()
-        {
-            if (tabControl.SelectedTab != null)
-            {
-                if (tabControl.SelectedIndex > 0)
-                {
-                    ChatBox chatBox = (ChatBox)tabControl.TabPages[tabControl.SelectedIndex].Controls["chatbox"];
-                    if (chatBox != null)
-                    {
-                        chatBox.TextCommandLine.Focus();
-                    }
-                }
-                else
-                {
-                    ChatMessageBox.TextCommandLine.Select();
-                }
-            }
-        }
-
-        private void MainForm_Activated(object sender, EventArgs e)
-        {
-            TextCommandFocus();
-        }
-
-        private void TabControl_SelectedIndexChanged(object sender, EventArgs e)
-        {
-            tabControl.SelectedTab.ForeColor = Color.Silver;
-            if (tabControl.SelectedTab != null)
-            {
-                if (tabControl.SelectedTab is PrivateMessageTab)
-                {
-                    (tabControl.SelectedTab as PrivateMessageTab).Focus();
-                }
-                else if (tabControl.SelectedTab == tabPageMessages)
-                {
-                    ChatMessageBox.TextCommandLine.Select();
-                }
-            }
-            tabControl.Refresh();
-        }
-
-        [EventSubscription(EventTopics.EnableConnectButton, typeof(OnUserInterfaceAsync))]
-        public void OnDisableConnectButton(object sender, ClientEventArgs<bool> e)
-        {
-            btnConnect.Enabled = e.Value;
-            if (e.Value == false && mNetworkManager.IsConnected)
-            {
-                mNetworkManager.Disconnect(new DisconnectInfo
-                {
-                    Type = DisconnectType.Intentional
-                });
-            }
-        }
-
-        [EventSubscription(EventTopics.VoiceServerConnectionLost, typeof(OnUserInterfaceAsync))]
-        public void OnVoiceServerConnectionLost(object sender, EventArgs e)
-        {
-            FlashTaskbar.Flash(this);
-        }
-
-
-        [EventSubscription(EventTopics.SocketMessageReceived, typeof(OnUserInterfaceAsync))]
-        public void OnSocketMessageReceived(object sender, ClientEventArgs<string> e)
-        {
-            if (!string.IsNullOrEmpty(e.Value))
-            {
-                NotificationPosted?.Invoke(this, new NotificationPostedEventArgs(NotificationType.SentRadioMessage, $"{mNetworkManager.OurCallsign}: {e.Value}"));
-                RadioMessageSent?.Invoke(this, new RadioMessageSentEventArgs(mNetworkManager.OurCallsign, e.Value, TunedFrequencies().ToArray()));
-            }
-        }
-
-        [EventSubscription(EventTopics.ToggleClientDisplay, typeof(OnUserInterfaceAsync))]
-        public void OnToggleClientDisplayReceived(object sender, ClientEventArgs<bool> e)
-        {
-            WindowState = e.Value ? FormWindowState.Normal : FormWindowState.Minimized;
-        }
-
-        [EventSubscription(EventTopics.ChatSessionStarted, typeof(OnUserInterfaceAsync))]
-        public void OnChatSessionStarted(object sender, ChatSessionStartedEventArgs e)
-        {
-            InitializeChatSession(e.Callsign);
-        }
-
-        [EventSubscription(EventTopics.ServerListDownloadFailed, typeof(OnUserInterfaceAsync))]
-        public void OnServerListDownloadFailed(object sender, ClientEventArgs<string> e)
-        {
-            NotificationPosted?.Invoke(this, new NotificationPostedEventArgs(NotificationType.Error, e.Value));
-        }
-
-        [EventSubscription(EventTopics.NotificationPosted, typeof(OnUserInterfaceAsync))]
-        public void OnNotificationPosted(object sender, NotificationPostedEventArgs e)
-        {
-            switch (e.Type)
-            {
-                default:
-                case NotificationType.Info:
-                    ChatMessageBox.WriteMessage(e.Type, e.Message, Color.Yellow);
-                    break;
-                case NotificationType.Warning:
-                    ChatMessageBox.WriteMessage(e.Type, e.Message, Color.FromArgb(243, 156, 18));
-                    break;
-                case NotificationType.Error:
-                    ChatMessageBox.WriteMessage(e.Type, e.Message, Color.FromArgb(232, 65, 24));
-                    break;
-                case NotificationType.RadioMessage:
-                    ChatMessageBox.WriteMessage(e.Type, e.Message, Color.FromArgb(180, 180, 180));
-                    break;
-                case NotificationType.DirectRadioMessage:
-                    ChatMessageBox.WriteMessage(e.Type, e.Message, Color.White);
-                    break;
-                case NotificationType.SentRadioMessage:
-                    ChatMessageBox.WriteMessage(e.Type, e.Message, Color.Cyan);
-                    break;
-                case NotificationType.ServerMessage:
-                    ChatMessageBox.WriteMessage(e.Type, e.Message, Color.FromArgb(133, 166, 100));
-                    break;
-                case NotificationType.BroadcastMessage:
-                    ChatMessageBox.WriteMessage(e.Type, e.Message, Color.FromArgb(197, 108, 240));
-                    break;
-            }
-        }
-
-        [EventSubscription(EventTopics.ServerMessageReceived, typeof(OnUserInterfaceAsync))]
-        public void ServerMessageReceived(object sender, NetworkDataReceivedEventArgs e)
-        {
-            XPlaneRadioTextMessage?.Invoke(this, new SimulatorMessageEventArgs($"[SERVER] {e.Data}", 189, 195, 199));
-            NotificationPosted?.Invoke(this, new NotificationPostedEventArgs(NotificationType.ServerMessage, $"[SERVER] {e.Data}"));
-        }
-
-        [EventSubscription(EventTopics.BroadcastMessageReceived, typeof(OnUserInterfaceAsync))]
-        public void BroadcastMessageReceived(object sender, NetworkDataReceivedEventArgs e)
-        {
-            XPlaneRadioTextMessage?.Invoke(this, new SimulatorMessageEventArgs($"[BROADCAST] {e.Data}", 22, 160, 133, true));
-            NotificationPosted?.Invoke(this, new NotificationPostedEventArgs(NotificationType.BroadcastMessage, $"[BROADCAST] {e.From}: {e.Data}"));
-            PlaySoundRequested?.Invoke(this, new PlaySoundEventArgs(SoundEvent.Broadcast));
-        }
-
-        [EventSubscription(EventTopics.NetworkConnected, typeof(OnUserInterfaceAsync))]
-        public void OnNetworkConnected(object sender, NetworkConnectedEventArgs e)
-        {
-            mConnected = true;
-            btnConnect.Text = "Disconnect";
-            btnConnect.BackColor = Color.FromArgb(0, 120, 206);
-            lblCallsign.Text = e.ConnectInfo.Callsign;
-
-            Text = $"xPilot - {e.ConnectInfo.Callsign}";
-
-            if (mConnectInfo != null)
-            {
-                chkModeC.Enabled = mConnectInfo.ObserverMode ? false : true;
-                btnIdent.Enabled = mConnectInfo.ObserverMode ? false : true;
-            }
-
-            SetXplaneDataRefValue?.Invoke(this, new DataRefEventArgs(new DataRefElement
-            {
-                DataRef = "xpilot/login/status"
-            }, 1));
-        }
-
-        [EventSubscription(EventTopics.NetworkDisconnected, typeof(OnUserInterfaceAsync))]
-        public void OnNetworkDisconnected(object sender, NetworkDisconnectedEventArgs e)
-        {
-            Text = "xPilot";
-
-            chkModeC.Enabled = false;
-            btnIdent.Enabled = false;
-
-            mConnected = false;
-            btnConnect.Text = "Connect";
-            btnConnect.BackColor = Color.FromArgb(39, 44, 46);
-            lblCallsign.Text = "-------";
-
-            XplaneConnect Data = new XplaneConnect
-            {
-                Type = XplaneConnect.MessageType.RemoveAllPlanes,
-                Timestamp = DateTime.Now
-            };
-            XPlaneEventPosted?.Invoke(this, new ClientEventArgs<string>(Data.ToJSON()));
-
-            Data = new XplaneConnect
-            {
-                Type = XplaneConnect.MessageType.NetworkDisconnected,
-                Timestamp = DateTime.Now
-            };
-            XPlaneEventPosted?.Invoke(this, new ClientEventArgs<string>(Data.ToJSON()));
-
-            SetXplaneDataRefValue?.Invoke(this, new DataRefEventArgs(new DataRefElement
-            {
-                DataRef = "xpilot/login/status"
-            }, 0));
-
-            if (mConfig.FlashTaskbarDisconnect && (e.Info != null && e.Info.Type != DisconnectType.Intentional))
-            {
-                FlashTaskbar.Flash(this);
-            }
-        }
-
-        [EventSubscription(EventTopics.ControllerAdded, typeof(OnUserInterfaceAsync))]
-        public void OnControllerUpdateReceived(object sender, ControllerEventArgs e)
-        {
-            string frequency = (e.Controller.NormalizedFrequency.FsdFrequencyToHertz() / 1000000.0).ToString("0.000");
-
-            TreeNode treeNode;
-            string text;
-
-            if (e.Controller.Callsign.EndsWith("_CTR") || e.Controller.Callsign.EndsWith("_FSS"))
-            {
-                treeNode = treeControllers.Nodes["Center"];
-                text = string.Format("{0} - {1}", e.Controller.Callsign.Replace("*", ""), frequency);
-            }
-            else if (e.Controller.Callsign.EndsWith("_APP") || e.Controller.Callsign.EndsWith("_DEP"))
-            {
-                treeNode = treeControllers.Nodes["Approach"];
-                text = string.Format("{0} - {1}", e.Controller.Callsign.Replace("*", ""), frequency);
-            }
-            else if (e.Controller.Callsign.EndsWith("_TWR"))
-            {
-                treeNode = treeControllers.Nodes["Tower"];
-                text = string.Format("{0} - {1}", e.Controller.Callsign.Replace("*", ""), frequency);
-            }
-            else if (e.Controller.Callsign.EndsWith("_GND"))
-            {
-                treeNode = treeControllers.Nodes["Ground"];
-                text = string.Format("{0} - {1}", e.Controller.Callsign.Replace("*", ""), frequency);
-            }
-            else if (e.Controller.Callsign.EndsWith("_DEL"))
-            {
-                treeNode = treeControllers.Nodes["Delivery"];
-                text = string.Format("{0} - {1}", e.Controller.Callsign.Replace("*", ""), frequency);
-            }
-            else if (e.Controller.Callsign.EndsWith("_ATIS"))
-            {
-                treeNode = treeControllers.Nodes["ATIS"];
-                text = string.Format("{0} - {1}", e.Controller.Callsign.Replace("*", ""), frequency);
-            }
-            else
-            {
-                treeNode = treeControllers.Nodes["Observers"];
-                text = e.Controller.Callsign.Replace("*", "");
-            }
-            if (treeNode != null)
-            {
-                if (!treeNode.Nodes.ContainsKey(e.Controller.Callsign))
-                {
-                    TreeNode treeNode2 = treeNode.Nodes.Add(e.Controller.Callsign, text);
-                    treeNode2.ToolTipText = (string.IsNullOrEmpty(e.Controller.RealName) ? "Unknown" : e.Controller.RealName);
-
-                    if (!mControllerNodes.Contains(treeNode) && treeNode.Nodes.Count == 1)
-                    {
-                        treeNode.Expand();
-                    }
-                }
-            }
-            treeControllers.Sort();
-        }
-
-        [EventSubscription(EventTopics.ControllerDeleted, typeof(OnUserInterfaceAsync))]
-        public void OnDeleteControllerReceived(object sender, ControllerEventArgs e)
-        {
-            if (!treeControllers.IsDisposed && !treeControllers.Disposing)
-            {
-                foreach (TreeNode treeNode in treeControllers.Nodes)
-                {
-                    treeNode.Nodes.RemoveByKey(e.Controller.Callsign);
-                }
-            }
-        }
-
-        [EventSubscription(EventTopics.RealNameReceived, typeof(OnUserInterfaceAsync))]
-        public void RealNameReceived(object sender, NetworkDataReceivedEventArgs e)
-        {
-            TreeNode treeNode = FindController(e.From.Replace("*", ""));
-            if (treeNode != null)
-            {
-                treeNode.ToolTipText = (string.IsNullOrEmpty(e.Data) ? "Unknown" : e.Data);
-            }
-        }
-
-        [EventSubscription(EventTopics.ControllerFrequencyChanged, typeof(OnUserInterfaceAsync))]
-        public void ControllerFrequencyChanged(object sender, ControllerEventArgs e)
-        {
-            TreeNode node = FindController(e.Controller.Callsign);
-            if (node != null)
-            {
-                if (node.Parent.Name == "Observers")
-                {
-                    node.Text = e.Controller.Callsign;
-                }
-                else
-                {
-                    string frequency = (e.Controller.NormalizedFrequency.FsdFrequencyToHertz() / 1000000.0).ToString("0.000");
-                    node.Text = string.Format("{0} - {1}", e.Controller.Callsign, frequency);
-                }
-            }
-        }
-
-        [EventSubscription(EventTopics.SimConnectionStateChanged, typeof(OnUserInterfaceAsync))]
-        public void SimConnectionChanged(object sender, ClientEventArgs<bool> e)
-        {
-            if (e.Value != mFlightLoaded)
-            {
-                mFlightLoaded = e.Value;
-
-                if (mFlightLoaded)
-                {
-                    XPlaneRadioTextMessage?.Invoke(this, new SimulatorMessageEventArgs("xPilot client successfully connected to X-Plane.", 0, 168, 255));
-                    NotificationPosted?.Invoke(this, new NotificationPostedEventArgs(NotificationType.Info, "X-Plane connection established."));
-                    if (mCheckSimConnection != null)
-                    {
-                        mCheckSimConnection.Stop();
-                    }
-                }
-                else
-                {
-                    mWaitingForConnection = true;
-                    mCheckSimConnection.Interval = 10;
-                    mCheckSimConnection.Start();
-
-                    if (mNetworkManager.IsConnected)
-                    {
-                        mNetworkManager.ForceDisconnect("X-Plane connection lost. Disconnected from network.");
-                    }
-                }
-            }
-        }
-
-        [EventSubscription(EventTopics.RadioStackStateChanged, typeof(OnUserInterfaceAsync))]
-        public void OnRadioStackStateChanged(object sender, RadioStackStateChangedEventArgs e)
-        {
-            if (mRadioStackData == null || !e.RadioStackState.Equals(mRadioStackData))
-            {
-                if (e.RadioStackState.HasPower)
-                {
-                    if (e.RadioStackState.Com1ActiveFreq > 0)
-                    {
-                        Com1Freq.Text = (e.RadioStackState.Com1ActiveFreq.Normalize25KhzFrequency() / 1000000.0f).ToString("0.000");
-                        Com1TX.ForeColor = e.RadioStackState.IsCom1Transmitting ? Color.White : Color.FromArgb(39, 44, 46);
-                        Com1RX.ForeColor = e.RadioStackState.IsCom1Receiving ? Color.White : Color.FromArgb(39, 44, 46);
-                    }
-                    else
-                    {
-                        Com1Freq.Text = "---.---";
-                        Com1TX.ForeColor = Color.FromArgb(39, 44, 46);
-                        Com1RX.ForeColor = Color.FromArgb(39, 44, 46);
-                    }
-
-                    if (e.RadioStackState.Com2ActiveFreq > 0)
-                    {
-                        Com2Freq.Text = (e.RadioStackState.Com2ActiveFreq.Normalize25KhzFrequency() / 1000000.0f).ToString("0.000");
-                        Com2TX.ForeColor = e.RadioStackState.IsCom2Transmitting ? Color.White : Color.FromArgb(39, 44, 46);
-                        Com2RX.ForeColor = e.RadioStackState.IsCom2Receiving ? Color.White : Color.FromArgb(39, 44, 46);
-                    }
-                    else
-                    {
-                        Com2Freq.Text = "---.---";
-                        Com2TX.ForeColor = Color.FromArgb(39, 44, 46);
-                        Com2RX.ForeColor = Color.FromArgb(39, 44, 46);
-                    }
-                }
-                else
-                {
-                    Com1Freq.Text = "---.---";
-                    Com1TX.ForeColor = Color.FromArgb(39, 44, 46);
-                    Com1RX.ForeColor = Color.FromArgb(39, 44, 46);
-
-                    Com2Freq.Text = "---.---";
-                    Com2TX.ForeColor = Color.FromArgb(39, 44, 46);
-                    Com2RX.ForeColor = Color.FromArgb(39, 44, 46);
-                }
-                mRadioStackData = e.RadioStackState;
-            }
-        }
-
-        [EventSubscription(EventTopics.Com1FrequencyAliasChanged, typeof(OnUserInterfaceAsync))]
-        public void OnCom1FrequencyAliasChanged(object sender, ComFrequencyAliasChangedEventArgs e)
-        {
-            if (e.HfFrequency > 0)
-            {
-                hfTooltip.SetToolTip(Com1Freq, $"HF: {((double)e.HfFrequency / 1000000).ToString("0.00000")}");
-            }
-            else
-            {
-                hfTooltip.SetToolTip(Com1Freq, null);
-            }
-        }
-
-        [EventSubscription(EventTopics.Com2FrequencyAliasChanged, typeof(OnUserInterfaceAsync))]
-        public void OnCom2FrequencyAliasChanged(object sender, ComFrequencyAliasChangedEventArgs e)
-        {
-            if (e.HfFrequency > 0)
-            {
-                hfTooltip.SetToolTip(Com2Freq, $"HF: {((double)e.HfFrequency / 1000000).ToString("0.00000")}");
-            }
-            else
-            {
-                hfTooltip.SetToolTip(Com2Freq, null);
-            }
-        }
-
-        [EventSubscription(EventTopics.ComRadioTransmittingChanged, typeof(OnUserInterfaceAsync))]
-        public void ComRadioTransmittingChanged(object sender, ComRadioTxRxChangedEventArgs e)
-        {
-            switch (e.Radio)
-            {
-                case 1:
-                    Com1TX.BackColor = e.TxRx ? Color.FromArgb(39, 174, 96) : Color.Transparent;
-                    break;
-                case 2:
-                    Com2TX.BackColor = e.TxRx ? Color.FromArgb(39, 174, 96) : Color.Transparent;
-                    break;
-            }
-        }
-
-        [EventSubscription(EventTopics.ComRadioReceivingChanged, typeof(OnUserInterfaceAsync))]
-        public void ComRadioReceivingChanged(object sender, ComRadioTxRxChangedEventArgs e)
-        {
-            switch (e.Radio)
-            {
-                case 1:
-                    Com1RX.BackColor = e.TxRx ? Color.FromArgb(39, 174, 96) : Color.Transparent;
-                    break;
-                case 2:
-                    Com2RX.BackColor = e.TxRx ? Color.FromArgb(39, 174, 96) : Color.Transparent;
-                    break;
-            }
-        }
-
-        [EventSubscription(EventTopics.UserAircraftDataUpdated, typeof(OnUserInterfaceAsync))]
-        public void UserAircraftDataUpdateReceived(object sender, UserAircraftDataUpdatedEventArgs e)
-        {
-            if (!mReplayMode && (mNetworkManager.IsConnected && e.UserAircraftData.ReplayModeEnabled))
-            {
-                XPlaneRadioTextMessage?.Invoke(this, new SimulatorMessageEventArgs($"You have been disconnected from the network because Replay Mode is enabled.", 211, 84, 0, true));
-                mNetworkManager.ForceDisconnect("You have been disconnected from the network because Replay Mode is enabled.");
-                PlaySoundRequested?.Invoke(this, new PlaySoundEventArgs(SoundEvent.Error));
-                mReplayMode = true;
-            }
-        }
-
-        [EventSubscription(EventTopics.MetarReceived, typeof(OnUserInterfaceAsync))]
-        public void MetarResponseReceived(object sender, NetworkDataReceivedEventArgs e)
-        {
-            XPlaneRadioTextMessage?.Invoke(this, new SimulatorMessageEventArgs($"METAR: {e.Data}", 243, 156, 18));
-            NotificationPosted?.Invoke(this, new NotificationPostedEventArgs(NotificationType.Info, $"METAR: {e.Data}"));
-        }
-
-        [EventSubscription(EventTopics.SelcalAlertReceived, typeof(OnUserInterfaceAsync))]
-        public void SelcalAlertReceived(object sender, SelcalAlertReceivedEventArgs e)
-        {
-            XPlaneRadioTextMessage?.Invoke(this, new SimulatorMessageEventArgs($"SELCAL alert received on {e.Frequencies[0].FormatFromNetwork()}", 39, 174, 96, true));
-            NotificationPosted?.Invoke(this, new NotificationPostedEventArgs(NotificationType.Info, $"SELCAL alert received on {e.Frequencies[0].FormatFromNetwork()}."));
-            if (mConfig.PlayGenericSelCalAlert)
-            {
-                PlaySoundRequested?.Invoke(this, new PlaySoundEventArgs(SoundEvent.SelCal));
-            }
-            else
-            {
-                PlaySelcalRequested?.Invoke(this, EventArgs.Empty);
-            }
-            if (mConfig.FlashTaskbarSelCal)
-            {
-                FlashTaskbar.Flash(this);
-            }
-        }
-
-        [EventSubscription(EventTopics.RadioMessageReceived, typeof(OnUserInterfaceAsync))]
-        public void RadioMessageReceived(object sender, RadioMessageReceivedEventArgs e)
-        {
-            string message;
-            if (mRadioStackData != null)
-            {
-                if (mRadioStackData.ReceivingOnBothFrequencies)
-                {
-                    string arg;
-                    if (e.Frequencies.Length > 1)
-                    {
-                        arg = string.Format("{0} & {1}", e.Frequencies[0].FormatFromNetwork(), e.Frequencies[1].FormatFromNetwork());
-                    }
-                    else
-                    {
-                        arg = e.Frequencies[0].FormatFromNetwork();
-                    }
-                    message = string.Format("{0} on {1}: {2}", e.From, arg, e.Data);
-                }
-                else
-                {
-                    message = string.Format("{0}: {1}", e.From, e.Data);
-                }
-                if (e.IsDirect)
-                {
-                    XPlaneRadioTextMessage?.Invoke(this, new SimulatorMessageEventArgs(message, 241, 196, 15, true));
-                }
-                else
-                {
-                    XPlaneRadioTextMessage?.Invoke(this, new SimulatorMessageEventArgs(message, 189, 195, 199));
-                }
-                NotificationPosted?.Invoke(this, new NotificationPostedEventArgs(e.IsDirect ? NotificationType.DirectRadioMessage : NotificationType.RadioMessage, message));
-                if (e.IsDirect)
-                {
-                    PlaySoundRequested?.Invoke(this, new PlaySoundEventArgs(SoundEvent.DirectRadioMessage));
-                    if (mConfig.FlashTaskbarRadioMessage)
-                    {
-                        FlashTaskbar.Flash(this);
-                    }
-                }
-
-                if (mConfig.PlayRadioMessageAlert)
-                {
-                    PlaySoundRequested?.Invoke(this, new PlaySoundEventArgs(SoundEvent.RadioMessage));
-                }
-
-                if (tabControl.SelectedTab != tabPageMessages)
-                {
-                    tabControl.TabPages[0].ForeColor = Color.Yellow;
-                    tabControl.Refresh();
-                }
-            }
-        }
-
-        [EventSubscription(EventTopics.ClientConfigChanged, typeof(OnUserInterfaceAsync))]
-        public void ClientConfigChanged(object sender, EventArgs e)
-        {
-            TopMost = mConfig.KeepClientWindowVisible;
-        }
-
-        [EventSubscription(EventTopics.PrivateMessageReceived, typeof(OnUserInterfaceAsync))]
-        public void PrivateMessageReceived(object sender, NetworkDataReceivedEventArgs e)
-        {
-            PrivateMessageTab tab = GetPrivateMessageTabIfExists(e.From);
-            if (tab == null)
-            {
-                PlaySoundRequested?.Invoke(this, new PlaySoundEventArgs(SoundEvent.PrivateMessage));
-                if (mConfig.FlashTaskbarPrivateMessage)
-                {
-                    FlashTaskbar.Flash(this);
-                }
-                CreatePrivateMessageTab(e.From, e.Data);
-            }
-        }
-
-        [EventSubscription(EventTopics.PrivateMessageSent, typeof(OnUserInterfaceAsync))]
-        public void OnPrivateMessageSent(object sender, PrivateMessageSentEventArgs e)
-        {
-            PrivateMessageTab tab = GetPrivateMessageTabIfExists(e.To);
-            if (tab == null)
-            {
-                CreatePrivateMessageTab(e.To, e.Message, true, e.From);
-                SetActiveMessageTab(e.To);
-            }
-        }
-
-        [EventSubscription(EventTopics.RequestedAtisReceived, typeof(OnUserInterfaceAsync))]
-        public void OnRequestedAtisReceived(object sender, RequestedAtisReceivedEventArgs e)
-        {
-            XPlaneRadioTextMessage?.Invoke(this, new SimulatorMessageEventArgs($"{e.From} ATIS:", 39, 174, 96));
-            foreach (string line in e.Lines)
-            {
-                XPlaneRadioTextMessage?.Invoke(this, new SimulatorMessageEventArgs(line, 39, 174, 96));
-            }
-            NotificationPosted?.Invoke(this, new NotificationPostedEventArgs(NotificationType.Info, $"{e.From} ATIS:"));
-            foreach (string line in e.Lines)
-            {
-                NotificationPosted?.Invoke(this, new NotificationPostedEventArgs(NotificationType.Info, line));
-            }
-        }
-
-        [EventSubscription(EventTopics.SquawkingIdentChanged, typeof(OnUserInterfaceAsync))]
-        public void OnSquawkingIdentChanged(object sender, SquawkingIdentChangedEventArgs e)
-        {
-            btnIdent.Clicked = e.SquawkingIdent;
-        }
-
-        [EventSubscription(EventTopics.TransponderModeChanged, typeof(OnUserInterfaceAsync))]
-        public void OnTransponderModeChanged(object sender, ClientEventArgs<bool> e)
-        {
-            if (e.Value)
-            {
-                chkModeC.Clicked = true;
-                chkModeC.Text = "Mode C";
-                mConfig.SquawkingModeC = true;
-            }
-            else
-            {
-                chkModeC.Clicked = false;
-                chkModeC.Text = "Standby";
-                mConfig.SquawkingModeC = false;
-            }
-        }
-    }
-
-    public class TreeNodeSorter : IComparer
-    {
-        public int Compare(object x, object y)
-        {
-            TreeNode treeNode = x as TreeNode;
-            TreeNode treeNode2 = y as TreeNode;
-
-            int result;
-
-            if (treeNode.Level == 0)
-            {
-                string name = treeNode.Name;
-                int num;
-                switch (name)
-                {
-                    case "Center":
-                        num = 1;
-                        break;
-                    case "Approach":
-                        num = 2;
-                        break;
-                    case "Tower":
-                        num = 3;
-                        break;
-                    case "Ground":
-                        num = 4;
-                        break;
-                    case "Delivery":
-                        num = 5;
-                        break;
-                    case "ATIS":
-                        num = 6;
-                        break;
-                    default:
-                        num = 7;
-                        break;
-                }
-                string name2 = treeNode2.Name;
-                int num2;
-                switch (name2)
-                {
-                    case "Center":
-                        num2 = 1;
-                        break;
-                    case "Approach":
-                        num2 = 2;
-                        break;
-                    case "Tower":
-                        num2 = 3;
-                        break;
-                    case "Ground":
-                        num2 = 4;
-                        break;
-                    case "Delivery":
-                        num2 = 5;
-                        break;
-                    case "ATIS":
-                        num2 = 6;
-                        break;
-                    default:
-                        num2 = 7;
-                        break;
-                }
-                result = num.CompareTo(num2);
-            }
-            else
-            {
-                result = string.Compare(treeNode.Text, treeNode2.Text);
-            }
-            return result;
-        }
-    }
-}
->>>>>>> 00bc8627
+﻿/*
+ * xPilot: X-Plane pilot client for VATSIM
+ * Copyright (C) 2019-2020 Justin Shannon
+ *
+ * This program is free software: you can redistribute it and/or modify
+ * it under the terms of the GNU General Public License as published by
+ * the Free Software Foundation, either version 3 of the License, or
+ * (at your option) any later version.
+ *
+ * This program is distributed in the hope that it will be useful,
+ * but WITHOUT ANY WARRANTY; without even the implied warranty of
+ * MERCHANTABILITY or FITNESS FOR A PARTICULAR PURPOSE.  See the
+ * GNU General Public License for more details.
+ *
+ * You should have received a copy of the GNU General Public License
+ * along with this program. If not, see http://www.gnu.org/licenses/.
+*/
+using System;
+using System.Collections;
+using System.Collections.Generic;
+using System.Drawing;
+using System.Linq;
+using System.Text.RegularExpressions;
+using System.Windows.Forms;
+using Appccelerate.EventBroker;
+using Appccelerate.EventBroker.Handlers;
+using Gma.System.MouseKeyHook;
+using Vatsim.Fsd.Connector;
+using XPilot.PilotClient.Common;
+using XPilot.PilotClient.Config;
+using XPilot.PilotClient.Core;
+using XPilot.PilotClient.Core.Events;
+using XPilot.PilotClient.Network;
+using XPilot.PilotClient.Network.Controllers;
+using XPilot.PilotClient.XplaneAdapter;
+using XPlaneConnector;
+
+namespace XPilot.PilotClient
+{
+    public partial class MainForm : Form
+    {
+        [EventPublication(EventTopics.XPlaneEventPosted)]
+        public event EventHandler<ClientEventArgs<string>> XPlaneEventPosted;
+
+        [EventPublication(EventTopics.SessionStarted)]
+        public event EventHandler<EventArgs> SessionStarted;
+
+        [EventPublication(EventTopics.SessionEnded)]
+        public event EventHandler<EventArgs> SessionEnded;
+
+        [EventPublication(EventTopics.MainFormShown)]
+        public event EventHandler<EventArgs> MainFormShown;
+
+        [EventPublication(EventTopics.PlaySoundRequested)]
+        public event EventHandler<PlaySoundEventArgs> PlaySoundRequested;
+
+        [EventPublication(EventTopics.RadioMessageSent)]
+        public event EventHandler<RadioMessageSentEventArgs> RadioMessageSent;
+
+        [EventPublication(EventTopics.ChatSessionStarted)]
+        public event EventHandler<ChatSessionStartedEventArgs> ChatSessionStarted;
+
+        [EventPublication(EventTopics.SetXplaneDataRefValue)]
+        public event EventHandler<DataRefEventArgs> SetXplaneDataRefValue;
+
+        [EventPublication(EventTopics.SendXplaneCommand)]
+        public event EventHandler<ClientEventArgs<XPlaneCommand>> SendXplaneCommand;
+
+        [EventPublication(EventTopics.WallopRequestSent)]
+        public event EventHandler<WallopReceivedEventArgs> WallopRequestSent;
+
+        [EventPublication(EventTopics.PlaySelcalRequested)]
+        public event EventHandler<EventArgs> PlaySelcalRequested;
+
+        [EventPublication(EventTopics.RadioTextMessage)]
+        public event EventHandler<SimulatorMessageEventArgs> XPlaneRadioTextMessage;
+
+        [EventPublication(EventTopics.MetarRequested)]
+        public event EventHandler<MetarRequestedEventArgs> MetarRequestedSent;
+
+        [EventPublication(EventTopics.PrivateMessageSent)]
+        public event EventHandler<PrivateMessageSentEventArgs> PrivateMessageSent;
+
+        [EventPublication(EventTopics.OverrideComStatus)]
+        public event EventHandler<OverrideComStatusEventArgs> OverrideComStatusSent;
+
+        [EventPublication(EventTopics.ValidateCslPaths)]
+        public event EventHandler<EventArgs> ValidateCslPaths;
+
+        [EventPublication(EventTopics.NotificationPosted)]
+        public event EventHandler<NotificationPostedEventArgs> NotificationPosted;
+
+        private readonly IEventBroker mEventBroker;
+        private readonly IAppConfig mConfig;
+        private readonly IFsdManger mNetworkManager;
+        private readonly IUserInterface mUserInterface;
+        private readonly ITabPages mTabPages;
+        private readonly IControllerAtisManager mAtisManager;
+
+        [System.Runtime.InteropServices.DllImport("user32.dll")]
+        public static extern int SendMessage(IntPtr hWnd, int Msg, int wParam, int lParam);
+        [System.Runtime.InteropServices.DllImport("user32.dll")]
+        public static extern bool ReleaseCapture();
+
+        public const int WM_NCLBUTTONDOWN = 0xA1;
+        public const int HT_CAPTION = 0x2;
+
+        private IKeyboardMouseEvents mGlobalHook;
+
+        private bool mWaitingForConnection = true;
+        private bool mInitializing = true;
+        private bool mFlightLoaded = false;
+        private bool mReplayMode = false;
+        private bool mConnected = false;
+
+        private bool mForceCom1Tx = false;
+        private bool mForceCom1Rx = false;
+        private bool mForceCom2Tx = false;
+        private bool mForceCom2Rx = false;
+
+        private readonly Timer mCheckSimConnection;
+        private UserAircraftRadioStack mRadioStackData;
+        private ConnectInfo mConnectInfo;
+        private NotesTab tabNotes;
+
+        private readonly List<TreeNode> mControllerNodes = new List<TreeNode>();
+
+        private const string CONFIGURATION_REQUIRED = "xPilot hasn't been fully configured yet. You will not be able to connect to the network until it is configured. Open the settings and verify that your network login credentials are provided and the path to your X-Plane installation is provided.";
+
+        public MainForm(IEventBroker eventBroker, IAppConfig appConfig, IFsdManger networkManager, IUserInterface userInterface, ITabPages tabPages, IControllerAtisManager atisManager)
+        {
+            InitializeComponent();
+
+            mEventBroker = eventBroker;
+            mConfig = appConfig;
+            mNetworkManager = networkManager;
+            mUserInterface = userInterface;
+            mTabPages = tabPages;
+            mAtisManager = atisManager;
+
+            mCheckSimConnection = new Timer
+            {
+                Interval = 1000
+            };
+            mCheckSimConnection.Tick += CheckSimConnection_Tick;
+            mCheckSimConnection.Start();
+
+            ChatMessageBox.TextCommandLine.TextCommandReceived += MainForm_TextCommandReceived;
+            ChatMessageBox.RichTextBox.MouseUp += rtfMessages_MouseUp;
+            ChatMessageBox.KeyDown += ChatMessageBox_KeyDown;
+
+            treeControllers.MouseUp += TreeControllers_MouseUp;
+            treeControllers.BeforeSelect += TreeControllers_BeforeSelect;
+            treeControllers.BeforeCollapse += TreeControllers_BeforeCollapse;
+            treeControllers.ExpandAll();
+            treeControllers.TreeViewNodeSorter = new TreeNodeSorter();
+
+            tabNotes = mTabPages.CreateNotesTab();
+            tabNotes.Text = "Notes";
+            tabControl.TabPages.Add(tabNotes);
+
+            GlobalHookSubscribe();
+            mEventBroker.Register(this);
+        }
+
+        protected override void OnLoad(EventArgs e)
+        {
+            SessionStarted?.Invoke(this, EventArgs.Empty);
+            ValidateCslPaths?.Invoke(this, EventArgs.Empty);
+            MainFormShown?.Invoke(this, EventArgs.Empty);
+            mNetworkManager.DownloadNetworkServers();
+            ScreenUtils.ApplyWindowProperties(mConfig.ClientWindowProperties, this);
+            mInitializing = false;
+            NotificationPosted?.Invoke(this, new NotificationPostedEventArgs(NotificationType.Info, $"xPilot Version {Application.ProductVersion}"));
+
+            if (mConfig.ConfigurationRequired)
+            {
+                NotificationPosted?.Invoke(this, new NotificationPostedEventArgs(NotificationType.Error, CONFIGURATION_REQUIRED));
+                PlaySoundRequested?.Invoke(this, new PlaySoundEventArgs(SoundEvent.Error));
+            }
+        }
+
+        private void ChatMessageBox_KeyDown(object sender, KeyEventArgs e)
+        {
+            if (mConfig.ToggleDisplayConfiguration != null)
+            {
+                if (e.KeyCode == (Keys)mConfig.ToggleDisplayConfiguration.KeyCode)
+                {
+                    e.SuppressKeyPress = true;
+                }
+            }
+        }
+
+        public void GlobalHookSubscribe()
+        {
+            mGlobalHook = Hook.GlobalEvents();
+            mGlobalHook.KeyDown += MGlobalHook_KeyDown;
+        }
+
+        public void GlobalHookUnsubscribe()
+        {
+            if (mGlobalHook == null) return;
+            mGlobalHook.KeyDown -= MGlobalHook_KeyDown;
+            mGlobalHook.Dispose();
+            mGlobalHook = null;
+        }
+
+        private void MGlobalHook_KeyDown(object sender, KeyEventArgs e)
+        {
+            if (mConfig.ToggleDisplayConfiguration != null)
+            {
+                if (e.KeyCode == (Keys)mConfig.ToggleDisplayConfiguration.KeyCode)
+                {
+                    ScreenUtils.ToggleVisibility(mConfig.ClientWindowProperties, this);
+                }
+            }
+        }
+
+        private void MainForm_TextCommandReceived(object sender, ClientEventArgs<string> e)
+        {
+            string[] split = e.Value.Split(new char[] { ' ' });
+
+            XPlaneConnector.XPlaneConnector xp = new XPlaneConnector.XPlaneConnector();
+
+            try
+            {
+                if (e.Value.StartsWith("."))
+                {
+                    switch (split[0].ToLower())
+                    {
+                        case ".copy":
+                            if (!string.IsNullOrEmpty(ChatMessageBox.RichTextBox.Text))
+                            {
+                                Clipboard.SetText(ChatMessageBox.RichTextBox.Text);
+                            }
+                            break;
+                        case ".clear":
+                            ChatMessageBox.RichTextBox.Clear();
+                            break;
+                        case ".inf":
+                            if (split.Length - 1 < 1)
+                            {
+                                throw new ArgumentException("Not enough parameters.");
+                            }
+                            if (split[1].Length > 10)
+                            {
+                                throw new ArgumentException("Callsign too long.");
+                            }
+                            else
+                            {
+                                mNetworkManager.RequestInfoQuery(split[1].ToUpper());
+                            }
+                            break;
+                        case ".notes":
+                            if (!tabControl.TabPages.Contains(tabNotes))
+                            {
+                                tabNotes = mTabPages.CreateNotesTab();
+                                tabNotes.Text = "Notes";
+                                tabControl.TabPages.Add(tabNotes);
+                                tabControl.SelectedTab = tabNotes;
+                            }
+                            else
+                            {
+                                tabControl.SelectedTab = tabNotes;
+                            }
+                            break;
+                        case ".atis":
+                            if (!mNetworkManager.IsConnected)
+                            {
+                                throw new ArgumentException("Not connected to the network.");
+                            }
+                            else
+                            {
+                                if (split.Length - 1 < 1)
+                                {
+                                    throw new ArgumentException("Not enough parameters.");
+                                }
+                                else
+                                {
+                                    mAtisManager.RequestControllerAtis(split[1].ToUpper());
+                                }
+                            }
+                            break;
+                        case ".x":
+                        case ".xpndr":
+                        case ".xpdr":
+                        case ".squawk":
+                            if (split.Length - 1 < 1)
+                            {
+                                throw new ArgumentException("Not enough parameters.");
+                            }
+                            else
+                            {
+                                if (!Regex.IsMatch(split[1], "^[0-7]{4}$"))
+                                {
+                                    throw new ArgumentException("Invalid transponder code format.");
+                                }
+                                int code = Convert.ToInt32(split[1]);
+
+                                SetXplaneDataRefValue?.Invoke(this, new DataRefEventArgs(new DataRefElement
+                                {
+                                    DataRef = "sim/cockpit/radios/transponder_code"
+                                }, code));
+
+                                NotificationPosted?.Invoke(this, new NotificationPostedEventArgs(NotificationType.Info, $"Transponder code set to {code:0000}."));
+                            }
+                            break;
+                        case ".com1":
+                        case ".com2":
+                            if (split.Length - 1 < 1)
+                            {
+                                throw new ArgumentException("Not enough parameters.");
+                            }
+                            else
+                            {
+                                if (!Regex.IsMatch(split[1], "^1\\d\\d[\\.\\,]\\d{1,3}$"))
+                                {
+                                    throw new ArgumentException("Invalid frequency format.");
+                                }
+
+                                split[1] = split[1].PadRight(7, '0');
+                                uint f = uint.Parse(split[1].Substring(1).Replace(".", "").Replace(",", ""));
+
+                                if (f % 100 == 20 || f % 100 == 70)
+                                {
+                                    f += 5;
+                                }
+
+                                int com = (split[0].ToLower() == ".com1") ? 1 : 2;
+
+                                SetXplaneDataRefValue?.Invoke(this, new DataRefEventArgs(new DataRefElement
+                                {
+                                    DataRef = $"sim/cockpit2/radios/actuators/{ (com == 1 ? "com1" : "com2") }_frequency_hz"
+                                }, (f + 100000) / 10));
+                            }
+                            break;
+                        case ".tx":
+                            if (split.Length - 1 < 1)
+                            {
+                                throw new ArgumentException("Command syntax error: .tx com<n>");
+                            }
+                            else
+                            {
+                                if (split[1].ToLower() != "com1" && split[1].ToLower() != "com2")
+                                {
+                                    throw new ArgumentException("Command syntax error: .tx com<n>");
+                                }
+                                int radio = split[1].ToLower() == "com1" ? 1 : 2;
+                                switch (radio)
+                                {
+                                    case 1:
+                                        SetXplaneDataRefValue?.Invoke(this, new DataRefEventArgs(new DataRefElement
+                                        {
+                                            DataRef = "sim/cockpit2/radios/actuators/audio_com_selection"
+                                        }, 6));
+                                        mForceCom1Tx = true;
+                                        mForceCom2Tx = false;
+                                        NotificationPosted?.Invoke(this, new NotificationPostedEventArgs(NotificationType.Info, $"COM{radio} transmit enabled."));
+                                        break;
+                                    case 2:
+                                        SetXplaneDataRefValue?.Invoke(this, new DataRefEventArgs(new DataRefElement
+                                        {
+                                            DataRef = "sim/cockpit2/radios/actuators/audio_com_selection"
+                                        }, 7));
+                                        mForceCom2Tx = true;
+                                        mForceCom1Tx = false;
+                                        NotificationPosted?.Invoke(this, new NotificationPostedEventArgs(NotificationType.Info, $"COM{radio} transmit enabled."));
+                                        break;
+                                }
+
+                                OverrideComStatusSent?.Invoke(this, new OverrideComStatusEventArgs(mForceCom1Rx, mForceCom1Tx, mForceCom2Rx, mForceCom2Tx));
+                            }
+                            break;
+                        case ".rx":
+                            if (split.Length - 1 < 2)
+                            {
+                                throw new ArgumentException("Command syntax error: .rx com<n> (on|off)");
+                            }
+                            else
+                            {
+                                if (split[1].ToLower() != "com1" && split[1].ToLower() != "com2")
+                                {
+                                    throw new ArgumentException("Command syntax error: .rx com<n> (on|off)");
+                                }
+                                if (split[2].ToLower() != "on" && split[2].ToLower() != "off")
+                                {
+                                    throw new ArgumentException("Command syntax error: .rx com<n> (on|off)");
+                                }
+                                bool on = (split[2].ToLower() == "on");
+                                int radio = split[1].ToLower() == "com1" ? 1 : 2;
+                                if (on)
+                                {
+                                    switch (radio)
+                                    {
+                                        case 1:
+                                            SetXplaneDataRefValue?.Invoke(this, new DataRefEventArgs(new DataRefElement
+                                            {
+                                                DataRef = "sim/cockpit2/radios/actuators/audio_selection_com1"
+                                            }, 1));
+                                            SetXplaneDataRefValue?.Invoke(this, new DataRefEventArgs(new DataRefElement
+                                            {
+                                                DataRef = "sim/cockpit2/radios/actuators/audio_selection_com2"
+                                            }, 0));
+                                            mForceCom1Rx = true;
+                                            NotificationPosted?.Invoke(this, new NotificationPostedEventArgs(NotificationType.Info, $"COM{radio} receiver on."));
+                                            break;
+                                        case 2:
+                                            SetXplaneDataRefValue?.Invoke(this, new DataRefEventArgs(new DataRefElement
+                                            {
+                                                DataRef = "sim/cockpit2/radios/actuators/audio_selection_com1"
+                                            }, 0));
+                                            SetXplaneDataRefValue?.Invoke(this, new DataRefEventArgs(new DataRefElement
+                                            {
+                                                DataRef = "sim/cockpit2/radios/actuators/audio_selection_com2"
+                                            }, 1));
+                                            mForceCom2Rx = true;
+                                            NotificationPosted?.Invoke(this, new NotificationPostedEventArgs(NotificationType.Info, $"COM{radio} receiver on."));
+                                            break;
+                                    }
+                                }
+                                else
+                                {
+                                    switch (radio)
+                                    {
+                                        case 1:
+                                            SetXplaneDataRefValue?.Invoke(this, new DataRefEventArgs(new DataRefElement
+                                            {
+                                                DataRef = "sim/cockpit2/radios/actuators/audio_selection_com1"
+                                            }, 0));
+                                            SetXplaneDataRefValue?.Invoke(this, new DataRefEventArgs(new DataRefElement
+                                            {
+                                                DataRef = "sim/cockpit2/radios/actuators/audio_selection_com2"
+                                            }, 0));
+                                            mForceCom1Rx = false;
+                                            NotificationPosted?.Invoke(this, new NotificationPostedEventArgs(NotificationType.Info, $"COM{radio} receiver off."));
+                                            break;
+                                        case 2:
+                                            SetXplaneDataRefValue?.Invoke(this, new DataRefEventArgs(new DataRefElement
+                                            {
+                                                DataRef = "sim/cockpit2/radios/actuators/audio_selection_com1"
+                                            }, 0));
+                                            SetXplaneDataRefValue?.Invoke(this, new DataRefEventArgs(new DataRefElement
+                                            {
+                                                DataRef = "sim/cockpit2/radios/actuators/audio_selection_com2"
+                                            }, 0));
+                                            mForceCom2Rx = false;
+                                            NotificationPosted?.Invoke(this, new NotificationPostedEventArgs(NotificationType.Info, $"COM{radio} receiver off."));
+                                            break;
+                                    }
+                                }
+
+                                OverrideComStatusSent?.Invoke(this, new OverrideComStatusEventArgs(mForceCom1Rx, mForceCom1Tx, mForceCom2Rx, mForceCom2Tx));
+                            }
+                            break;
+                        case ".msg":
+                        case ".chat":
+                            if (split.Length - 1 < 1)
+                            {
+                                throw new ArgumentException("Not enough parameters.");
+                            }
+                            if (split[1].Length > 10)
+                            {
+                                throw new ArgumentException("Callsign too long.");
+                            }
+                            else
+                            {
+                                if (!mNetworkManager.IsConnected)
+                                {
+                                    throw new ArgumentException("Not connected to the network.");
+                                }
+                                else
+                                {
+                                    if (split.Length > 2)
+                                    {
+                                        PrivateMessageSent?.Invoke(this, new PrivateMessageSentEventArgs(mNetworkManager.OurCallsign, split[1].ToUpper(), string.Join(" ", split.Skip(2))));
+                                    }
+                                    else
+                                    {
+                                        InitializeChatSession(split[1].ToUpper());
+                                    }
+                                }
+                            }
+                            break;
+                        case ".wallop":
+                            if (split.Length - 1 < 1)
+                            {
+                                throw new ArgumentException("Not enough parameters.");
+                            }
+                            else
+                            {
+                                WallopRequestSent?.Invoke(this, new WallopReceivedEventArgs(string.Join(" ", split.Skip(1))));
+                            }
+                            break;
+                        case ".wx":
+                        case ".metar":
+                            if (split.Length - 1 < 1)
+                            {
+                                throw new ArgumentException("Not enough parameters.");
+                            }
+                            else
+                            {
+                                MetarRequestedSent?.Invoke(this, new MetarRequestedEventArgs(split[1]));
+                            }
+                            break;
+                        case ".towerview":
+                            if (mFlightLoaded)
+                            {
+                                string tvServerAddress = "127.0.0.1";
+                                string tvCallsign = "TOWER";
+                                if (split.Length >= 2)
+                                {
+                                    tvServerAddress = split[1];
+                                    if (split.Length >= 3)
+                                    {
+                                        tvCallsign = split[2].ToUpper();
+                                    }
+                                }
+                                ConnectInfo tvConnectInfo = new ConnectInfo(tvCallsign, "", "", true, true);
+                                mNetworkManager.Connect(tvConnectInfo, tvServerAddress);
+                            }
+                            else
+                            {
+                                throw new ArgumentException("xPilot is unable to connect to X-Plane. Please make sure X-Plane is running and a flight is loaded.");
+                            }
+                            break;
+                    }
+                }
+                else
+                {
+                    if (mNetworkManager.IsConnected)
+                    {
+                        if (!string.IsNullOrEmpty(e.Value))
+                        {
+                            NotificationPosted?.Invoke(this, new NotificationPostedEventArgs(NotificationType.SentRadioMessage, $"{mNetworkManager.OurCallsign}: {e.Value}"));
+                            RadioMessageSent?.Invoke(this, new RadioMessageSentEventArgs(mNetworkManager.OurCallsign, e.Value, TunedFrequencies().ToArray()));
+                            XPlaneRadioTextMessage?.Invoke(this, new SimulatorMessageEventArgs($"{ mNetworkManager.OurCallsign }: {e.Value}"));
+                        }
+                    }
+                    else
+                    {
+                        throw new ArgumentException("Not connected to the network.");
+                    }
+                }
+            }
+            catch (Exception ex)
+            {
+                NotificationPosted?.Invoke(this, new NotificationPostedEventArgs(NotificationType.Error, ex.Message));
+                PlaySoundRequested?.Invoke(this, new PlaySoundEventArgs(SoundEvent.Error));
+            }
+        }
+
+        private PrivateMessageTab InitializeChatSession(string tabIdentifier)
+        {
+            PrivateMessageTab tab = GetPrivateMessageTabIfExists(tabIdentifier);
+            if (tab == null)
+            {
+                tab = CreatePrivateMessageTab(tabIdentifier);
+            }
+            tabControl.SelectedTab = tab;
+            return tab;
+        }
+
+        private PrivateMessageTab GetPrivateMessageTabIfExists(string tabIdentifier)
+        {
+            foreach (TabPage tabPage in tabControl.TabPages)
+            {
+                if (tabPage.Name.Equals(tabIdentifier) && tabPage is PrivateMessageTab)
+                {
+                    return tabPage as PrivateMessageTab;
+                }
+            }
+            return null;
+        }
+
+        private void SetActiveMessageTab(string tabName)
+        {
+            foreach (TabPage tabPage in tabControl.TabPages)
+            {
+                if (tabPage.Name.Equals(tabName) && tabPage is PrivateMessageTab)
+                {
+                    tabControl.SelectedTab = tabPage;
+                }
+            }
+        }
+
+        private PrivateMessageTab CreatePrivateMessageTab(string to, string message = null, bool isOurMessage = false, string ourCallsign = null)
+        {
+            PrivateMessageTab tab = mTabPages.CreatePrivateMessageTab(to, message, isOurMessage, ourCallsign);
+            tabControl.TabPages.Add(tab);
+            return tab;
+        }
+
+        private void CheckSimConnection_Tick(object sender, EventArgs e)
+        {
+            if (!mFlightLoaded)
+            {
+                mCheckSimConnection.Interval = 5000;
+                if (mWaitingForConnection)
+                {
+                    NotificationPosted?.Invoke(this, new NotificationPostedEventArgs(NotificationType.Info, "Waiting for X-Plane connection..."));
+                    mWaitingForConnection = false;
+                }
+            }
+        }
+
+        private TreeNode FindController(string callsign)
+        {
+            TreeNode[] array = treeControllers.Nodes.Find(callsign.Replace("*", ""), true);
+            TreeNode result;
+            if (array.Length >= 1)
+            {
+                result = array[0];
+            }
+            else
+            {
+                result = null;
+            }
+            return result;
+        }
+
+        protected override void WndProc(ref Message m)
+        {
+            if (m.Msg == 0x84)
+            {
+                int x = ((short)((long)m.LParam));
+                int y = ((short)((long)m.LParam >> 16));
+                Point point = PointToClient(new Point(x, y));
+                if (point.X >= ClientSize.Width - 6 && point.Y >= ClientSize.Height - 5)
+                {
+                    m.Result = (IntPtr)(IsMirrored ? 16 : 17);
+                }
+                else if (point.X <= 6 && point.Y >= ClientSize.Height - 5)
+                {
+                    m.Result = (IntPtr)(IsMirrored ? 17 : 16);
+                }
+                else if (point.X <= 6 && point.Y <= 5)
+                {
+                    m.Result = (IntPtr)(IsMirrored ? 14 : 13);
+                }
+                else if (point.X >= ClientSize.Width - 6 && point.Y <= 5)
+                {
+                    m.Result = (IntPtr)(IsMirrored ? 13 : 14);
+                }
+                else if (point.Y <= 5)
+                {
+                    m.Result = (IntPtr)12;
+                }
+                else if (point.Y >= ClientSize.Height - 5)
+                {
+                    m.Result = (IntPtr)15;
+                }
+                else if (point.X <= 6)
+                {
+                    m.Result = (IntPtr)10;
+                }
+                else if (point.X >= ClientSize.Width - 6)
+                {
+                    m.Result = (IntPtr)11;
+                }
+                else
+                {
+                    base.WndProc(ref m);
+                    if ((int)m.Result == 1)
+                    {
+                        m.Result = (IntPtr)2;
+                    }
+                }
+            }
+            else
+            {
+                base.WndProc(ref m);
+            }
+        }
+
+        protected override CreateParams CreateParams
+        {
+            get
+            {
+                CreateParams cp = base.CreateParams;
+                cp.Style |= 0x20000;
+                return cp;
+            }
+        }
+
+        protected override void OnPaint(PaintEventArgs pevent)
+        {
+            base.OnPaint(pevent);
+            Rectangle rect = new Rectangle(ClientRectangle.Left, ClientRectangle.Top, ClientRectangle.Width - 1, ClientRectangle.Height - 1);
+            using (Pen pen = new Pen(Color.FromArgb(0, 0, 0)))
+            {
+                pevent.Graphics.DrawRectangle(pen, rect);
+            }
+        }
+
+        protected override void OnResizeEnd(EventArgs e)
+        {
+            if (!mInitializing)
+            {
+                ScreenUtils.SaveWindowProperties(mConfig.ClientWindowProperties, this);
+                mConfig.SaveConfig();
+            }
+        }
+
+        protected override void OnMove(EventArgs e)
+        {
+            if (!mInitializing)
+            {
+                ScreenUtils.SaveWindowProperties(mConfig.ClientWindowProperties, this);
+                mConfig.SaveConfig();
+            }
+        }
+
+        protected override void OnResize(EventArgs e)
+        {
+            base.OnResize(e);
+            Invalidate();
+        }
+
+        private void btnClose_Click(object sender, EventArgs e)
+        {
+            Close();
+        }
+
+        private void btnMinimize_Click(object sender, EventArgs e)
+        {
+            WindowState = FormWindowState.Minimized;
+        }
+
+        private void btnConnect_Click(object sender, EventArgs e)
+        {
+            if (mConnected)
+            {
+                mNetworkManager.Disconnect(new DisconnectInfo
+                {
+                    Type = DisconnectType.Intentional
+                });
+            }
+            else
+            {
+                using (ConnectForm dlg = mUserInterface.CreateConnectForm())
+                {
+                    if (dlg.ShowDialog(this) == DialogResult.OK)
+                    {
+                        mConnectInfo = dlg.GetConnectInfo();
+                        if (mFlightLoaded)
+                        {
+                            if (mConfig.ConfigurationRequired)
+                            {
+                                NotificationPosted?.Invoke(this, new NotificationPostedEventArgs(NotificationType.Error, CONFIGURATION_REQUIRED));
+                                PlaySoundRequested?.Invoke(this, new PlaySoundEventArgs(SoundEvent.Error));
+                            }
+                            else
+                            {
+                                NetworkServerInfo server = mNetworkManager.ReturnServerList().FirstOrDefault(o => o.Name == mConfig.ServerName);
+                                if (server != null)
+                                {
+                                    mNetworkManager.Connect(mConnectInfo, server.Address);
+                                    mReplayMode = false;
+                                }
+                                else
+                                {
+                                    NotificationPosted?.Invoke(this, new NotificationPostedEventArgs(NotificationType.Error, "You must first select a server in the settings window."));
+                                }
+                            }
+                        }
+                        else
+                        {
+                            NotificationPosted?.Invoke(this, new NotificationPostedEventArgs(NotificationType.Error, "xPilot is unable to connect to X-Plane. Please make sure X-Plane is running and a flight is loaded."));
+                            PlaySoundRequested?.Invoke(this, new PlaySoundEventArgs(SoundEvent.Error));
+                        }
+                    }
+                }
+            }
+
+            TextCommandFocus();
+        }
+
+        private void btnFlightPlan_Click(object sender, EventArgs e)
+        {
+            if (btnFlightPlan.Enabled)
+            {
+                using (FlightPlanForm dlg = mUserInterface.CreateFlightPlanForm())
+                {
+                    dlg.ShowDialog(this);
+                }
+                TextCommandFocus();
+            }
+        }
+
+        private void btnSettings_Click(object sender, EventArgs e)
+        {
+            using (SettingsForm dlg = mUserInterface.CreateSettingsForm())
+            {
+                dlg.ShowDialog(this);
+            }
+            TextCommandFocus();
+        }
+
+        private void btnIdent_Click(object sender, EventArgs e)
+        {
+            if (mNetworkManager.IsConnected)
+            {
+                mNetworkManager.SquawkIdent();
+            }
+
+            if (mFlightLoaded)
+            {
+                SendXplaneCommand?.Invoke(this, new ClientEventArgs<XPlaneCommand>(Commands.TransponderTransponderIdent));
+            }
+
+            TextCommandFocus();
+        }
+
+        private void chkModeC_Click(object sender, EventArgs e)
+        {
+            chkModeC.Clicked = !chkModeC.Clicked;
+
+            var laminarB738 = new DataRefElement
+            {
+                DataRef = "laminar/B738/knob/transpoder_pos"
+            };
+
+            var tolis = new DataRefElement
+            {
+                DataRef = "ckpt/transponder/mode/anim"
+            };
+
+            var laminarB738_Dn_Cmd = new XPlaneCommand("laminar/B738/knob/transponder_mode_up", "");
+            var laminarB738_Up_Cmd = new XPlaneCommand("laminar/B738/knob/transponder_mode_up", "");
+
+            if (mFlightLoaded)
+            {
+                if (chkModeC.Clicked)
+                {
+                    SendXplaneCommand?.Invoke(this, new ClientEventArgs<XPlaneCommand>(laminarB738_Up_Cmd));
+                    SetXplaneDataRefValue?.Invoke(this, new DataRefEventArgs(laminarB738, 3));
+                    SendXplaneCommand?.Invoke(this, new ClientEventArgs<XPlaneCommand>(Commands.TransponderTransponderAlt));
+
+                    // tolis a319
+                    SetXplaneDataRefValue?.Invoke(this, new DataRefEventArgs(tolis, 0));
+                    mConfig.SquawkingModeC = true;
+                }
+                else
+                {
+                    SendXplaneCommand?.Invoke(this, new ClientEventArgs<XPlaneCommand>(laminarB738_Dn_Cmd));
+                    SetXplaneDataRefValue?.Invoke(this, new DataRefEventArgs(laminarB738, 1));
+                    SendXplaneCommand?.Invoke(this, new ClientEventArgs<XPlaneCommand>(Commands.TransponderTransponderOff));
+
+                    // tolis a319
+                    SetXplaneDataRefValue?.Invoke(this, new DataRefEventArgs(tolis, 4));
+                    mConfig.SquawkingModeC = false;
+                }
+            }
+            else
+            {
+                NotificationPosted?.Invoke(this, new NotificationPostedEventArgs(NotificationType.Error, "xPilot is unable to connect to X-Plane. Please make sure X-Plane is running and a flight is loaded."));
+                PlaySoundRequested?.Invoke(this, new PlaySoundEventArgs(SoundEvent.Error));
+            }
+
+            TextCommandFocus();
+        }
+
+        private void treeControllers_MouseUp(object sender, MouseEventArgs e)
+        {
+            FocusTabs();
+        }
+
+        private void treeControllers_BeforeSelect(object sender, TreeViewCancelEventArgs e)
+        {
+            e.Cancel = true;
+            FocusTabs();
+        }
+
+        private void FocusTabs()
+        {
+            if (tabControl.SelectedTab != null)
+            {
+                if (tabControl.SelectedTab is PrivateMessageTab)
+                {
+                    (tabControl.SelectedTab as PrivateMessageTab).FocusTextCommandLine();
+                }
+                else if (tabControl.SelectedTab == tabPageMessages)
+                {
+                    ChatMessageBox.TextCommandLine.Focus();
+                }
+            }
+        }
+
+        private void treeControllers_NodeMouseDoubleClick(object sender, TreeNodeMouseClickEventArgs e)
+        {
+            if (e.Node.Level != 0)
+            {
+                if (e.Button == MouseButtons.Left)
+                {
+                    mAtisManager.RequestControllerAtis(e.Node.Name.Replace("*", ""));
+                }
+            }
+        }
+
+        private void treeControllers_AfterExpand(object sender, TreeViewEventArgs e)
+        {
+            if (mControllerNodes.Contains(e.Node))
+            {
+                mControllerNodes.Remove(e.Node);
+            }
+        }
+
+        private void treeControllers_AfterCollapse(object sender, TreeViewEventArgs e)
+        {
+            if (!mControllerNodes.Contains(e.Node))
+            {
+                mControllerNodes.Add(e.Node);
+            }
+        }
+
+        public List<int> TunedFrequencies()
+        {
+            List<int> Tuned = new List<int>();
+            if (mRadioStackData != null)
+            {
+                if (mRadioStackData.IsCom1Transmitting)
+                {
+                    Tuned.Add(mRadioStackData.Com1ActiveFreq.Normalize25KhzFrequency().MatchNetworkFormat());
+                    if (!Tuned.Contains(mRadioStackData.Com1ActiveFreq.UnNormalize25KhzFrequency().MatchNetworkFormat()))
+                    {
+                        Tuned.Add(mRadioStackData.Com1ActiveFreq.UnNormalize25KhzFrequency().MatchNetworkFormat());
+                    }
+                }
+                if (mRadioStackData.IsCom2Transmitting)
+                {
+                    Tuned.Add(mRadioStackData.Com2ActiveFreq.Normalize25KhzFrequency().MatchNetworkFormat());
+                    if (!Tuned.Contains(mRadioStackData.Com2ActiveFreq.UnNormalize25KhzFrequency().MatchNetworkFormat()))
+                    {
+                        Tuned.Add(mRadioStackData.Com2ActiveFreq.UnNormalize25KhzFrequency().MatchNetworkFormat());
+                    }
+                }
+            }
+            return Tuned;
+        }
+
+        private void treeControllers_MouseClick(object sender, MouseEventArgs e)
+        {
+            if (e.Button == MouseButtons.Right)
+            {
+                treeControllers.SelectedNode = treeControllers.GetNodeAt(e.X, e.Y);
+
+                if (treeControllers.SelectedNode != null && treeControllers.SelectedNode.Nodes.Count > 0)
+                {
+                    controllerTreeContextMenu.Show(treeControllers, e.Location);
+                }
+            }
+        }
+
+        private void treeControllers_NodeMouseClick(object sender, TreeNodeMouseClickEventArgs e)
+        {
+            if (e.Node.Level != 0 && e.Button == MouseButtons.Right)
+            {
+                ShowControllerContextMenu(e.Node.Name.Replace("*", ""), e.Location);
+            }
+        }
+
+        private void ShowControllerContextMenu(string name, Point point)
+        {
+            startPrivateChat.Tag = name;
+            requestControllerInfo.Tag = name;
+            controllerTreeContextMenu.Show(treeControllers, point);
+        }
+
+        private void startPrivateChat_Click(object sender, EventArgs e)
+        {
+            ToolStripMenuItem item = (sender as ToolStripMenuItem);
+            ChatSessionStarted?.Invoke(this, new ChatSessionStartedEventArgs(item.Tag.ToString()));
+        }
+
+        private void requestControllerInfo_Click(object sender, EventArgs e)
+        {
+            ToolStripMenuItem item = (sender as ToolStripMenuItem);
+            mAtisManager.RequestControllerAtis(item.Tag.ToString());
+        }
+
+        private void treeControllers_BeforeCollapse(object sender, TreeViewCancelEventArgs e)
+        {
+            e.Cancel = true;
+        }
+
+        protected override void OnFormClosing(FormClosingEventArgs e)
+        {
+            if (mNetworkManager.IsConnected)
+            {
+                DialogResult dialogResult = MessageBox.Show(this, "You are connected to the network. Are you sure you want to exit?", "Confirm Exit", MessageBoxButtons.YesNo, MessageBoxIcon.Question, MessageBoxDefaultButton.Button1);
+                if (dialogResult != DialogResult.Yes)
+                {
+                    e.Cancel = true;
+                    return;
+                }
+                else
+                {
+                    XplaneConnect Data = new XplaneConnect
+                    {
+                        Type = XplaneConnect.MessageType.RemoveAllPlanes,
+                        Timestamp = DateTime.Now
+                    };
+                    XPlaneEventPosted?.Invoke(this, new ClientEventArgs<string>(Data.ToJSON()));
+                }
+            }
+
+            SessionEnded?.Invoke(this, new EventArgs());
+            mConfig.SaveConfig();
+            mEventBroker.Unregister(this);
+            GlobalHookUnsubscribe();
+        }
+
+        private void MainForm_MouseDown(object sender, MouseEventArgs e)
+        {
+            if (e.Button == MouseButtons.Left)
+            {
+                ReleaseCapture();
+                SendMessage(Handle, WM_NCLBUTTONDOWN, HT_CAPTION, 0);
+            }
+        }
+
+        private void rtfMessages_MouseUp(object sender, MouseEventArgs e)
+        {
+            if (ChatMessageBox.RichTextBox.SelectionLength > 0)
+            {
+                Clipboard.SetText(ChatMessageBox.RichTextBox.SelectedText);
+                ChatMessageBox.RichTextBox.SelectionLength = 0;
+            }
+            TextCommandFocus();
+        }
+
+        private void TreeControllers_BeforeSelect(object sender, TreeViewCancelEventArgs e)
+        {
+            e.Cancel = true;
+            TextCommandFocus();
+        }
+
+        private void TreeControllers_MouseUp(object sender, MouseEventArgs e)
+        {
+            TextCommandFocus();
+        }
+
+        private void TreeControllers_BeforeCollapse(object sender, TreeViewCancelEventArgs e)
+        {
+            e.Cancel = true;
+            TextCommandFocus();
+        }
+
+        private void TextCommandFocus()
+        {
+            if (tabControl.SelectedTab != null)
+            {
+                if (tabControl.SelectedIndex > 0)
+                {
+                    ChatBox chatBox = (ChatBox)tabControl.TabPages[tabControl.SelectedIndex].Controls["chatbox"];
+                    if (chatBox != null)
+                    {
+                        chatBox.TextCommandLine.Focus();
+                    }
+                }
+                else
+                {
+                    ChatMessageBox.TextCommandLine.Select();
+                }
+            }
+        }
+
+        private void MainForm_Activated(object sender, EventArgs e)
+        {
+            TextCommandFocus();
+        }
+
+        private void TabControl_SelectedIndexChanged(object sender, EventArgs e)
+        {
+            tabControl.SelectedTab.ForeColor = Color.Silver;
+            if (tabControl.SelectedTab != null)
+            {
+                if (tabControl.SelectedTab is PrivateMessageTab)
+                {
+                    (tabControl.SelectedTab as PrivateMessageTab).Focus();
+                }
+                else if (tabControl.SelectedTab == tabPageMessages)
+                {
+                    ChatMessageBox.TextCommandLine.Select();
+                }
+            }
+            tabControl.Refresh();
+        }
+
+        [EventSubscription(EventTopics.EnableConnectButton, typeof(OnUserInterfaceAsync))]
+        public void OnDisableConnectButton(object sender, ClientEventArgs<bool> e)
+        {
+            btnConnect.Enabled = e.Value;
+            if (e.Value == false && mNetworkManager.IsConnected)
+            {
+                mNetworkManager.Disconnect(new DisconnectInfo
+                {
+                    Type = DisconnectType.Intentional
+                });
+            }
+        }
+
+        [EventSubscription(EventTopics.VoiceServerConnectionLost, typeof(OnUserInterfaceAsync))]
+        public void OnVoiceServerConnectionLost(object sender, EventArgs e)
+        {
+            FlashTaskbar.Flash(this);
+        }
+
+
+        [EventSubscription(EventTopics.SocketMessageReceived, typeof(OnUserInterfaceAsync))]
+        public void OnSocketMessageReceived(object sender, ClientEventArgs<string> e)
+        {
+            if (!string.IsNullOrEmpty(e.Value))
+            {
+                NotificationPosted?.Invoke(this, new NotificationPostedEventArgs(NotificationType.SentRadioMessage, $"{mNetworkManager.OurCallsign}: {e.Value}"));
+                RadioMessageSent?.Invoke(this, new RadioMessageSentEventArgs(mNetworkManager.OurCallsign, e.Value, TunedFrequencies().ToArray()));
+            }
+        }
+
+        [EventSubscription(EventTopics.ToggleClientDisplay, typeof(OnUserInterfaceAsync))]
+        public void OnToggleClientDisplayReceived(object sender, ClientEventArgs<bool> e)
+        {
+            WindowState = e.Value ? FormWindowState.Normal : FormWindowState.Minimized;
+        }
+
+        [EventSubscription(EventTopics.ChatSessionStarted, typeof(OnUserInterfaceAsync))]
+        public void OnChatSessionStarted(object sender, ChatSessionStartedEventArgs e)
+        {
+            InitializeChatSession(e.Callsign);
+        }
+
+        [EventSubscription(EventTopics.ServerListDownloadFailed, typeof(OnUserInterfaceAsync))]
+        public void OnServerListDownloadFailed(object sender, ClientEventArgs<string> e)
+        {
+            NotificationPosted?.Invoke(this, new NotificationPostedEventArgs(NotificationType.Error, e.Value));
+        }
+
+        [EventSubscription(EventTopics.NotificationPosted, typeof(OnUserInterfaceAsync))]
+        public void OnNotificationPosted(object sender, NotificationPostedEventArgs e)
+        {
+            switch (e.Type)
+            {
+                default:
+                case NotificationType.Info:
+                    ChatMessageBox.WriteMessage(e.Type, e.Message, Color.Yellow);
+                    break;
+                case NotificationType.Warning:
+                    ChatMessageBox.WriteMessage(e.Type, e.Message, Color.FromArgb(243, 156, 18));
+                    break;
+                case NotificationType.Error:
+                    ChatMessageBox.WriteMessage(e.Type, e.Message, Color.FromArgb(232, 65, 24));
+                    break;
+                case NotificationType.RadioMessage:
+                    ChatMessageBox.WriteMessage(e.Type, e.Message, Color.FromArgb(180, 180, 180));
+                    break;
+                case NotificationType.DirectRadioMessage:
+                    ChatMessageBox.WriteMessage(e.Type, e.Message, Color.White);
+                    break;
+                case NotificationType.SentRadioMessage:
+                    ChatMessageBox.WriteMessage(e.Type, e.Message, Color.Cyan);
+                    break;
+                case NotificationType.ServerMessage:
+                    ChatMessageBox.WriteMessage(e.Type, e.Message, Color.FromArgb(133, 166, 100));
+                    break;
+                case NotificationType.BroadcastMessage:
+                    ChatMessageBox.WriteMessage(e.Type, e.Message, Color.FromArgb(197, 108, 240));
+                    break;
+            }
+        }
+
+        [EventSubscription(EventTopics.ServerMessageReceived, typeof(OnUserInterfaceAsync))]
+        public void ServerMessageReceived(object sender, NetworkDataReceivedEventArgs e)
+        {
+            XPlaneRadioTextMessage?.Invoke(this, new SimulatorMessageEventArgs($"[SERVER] {e.Data}", 189, 195, 199));
+            NotificationPosted?.Invoke(this, new NotificationPostedEventArgs(NotificationType.ServerMessage, $"[SERVER] {e.Data}"));
+        }
+
+        [EventSubscription(EventTopics.BroadcastMessageReceived, typeof(OnUserInterfaceAsync))]
+        public void BroadcastMessageReceived(object sender, NetworkDataReceivedEventArgs e)
+        {
+            XPlaneRadioTextMessage?.Invoke(this, new SimulatorMessageEventArgs($"[BROADCAST] {e.Data}", 22, 160, 133, true));
+            NotificationPosted?.Invoke(this, new NotificationPostedEventArgs(NotificationType.BroadcastMessage, $"[BROADCAST] {e.From}: {e.Data}"));
+            PlaySoundRequested?.Invoke(this, new PlaySoundEventArgs(SoundEvent.Broadcast));
+        }
+
+        [EventSubscription(EventTopics.NetworkConnected, typeof(OnUserInterfaceAsync))]
+        public void OnNetworkConnected(object sender, NetworkConnectedEventArgs e)
+        {
+            mConnected = true;
+            btnConnect.Text = "Disconnect";
+            btnConnect.BackColor = Color.FromArgb(0, 120, 206);
+            lblCallsign.Text = e.ConnectInfo.Callsign;
+
+            Text = $"xPilot - {e.ConnectInfo.Callsign}";
+
+            if (mConnectInfo != null)
+            {
+                chkModeC.Enabled = mConnectInfo.ObserverMode ? false : true;
+                btnIdent.Enabled = mConnectInfo.ObserverMode ? false : true;
+            }
+
+            SetXplaneDataRefValue?.Invoke(this, new DataRefEventArgs(new DataRefElement
+            {
+                DataRef = "xpilot/login/status"
+            }, 1));
+        }
+
+        [EventSubscription(EventTopics.NetworkDisconnected, typeof(OnUserInterfaceAsync))]
+        public void OnNetworkDisconnected(object sender, NetworkDisconnectedEventArgs e)
+        {
+            Text = "xPilot";
+
+            chkModeC.Enabled = false;
+            btnIdent.Enabled = false;
+
+            mConnected = false;
+            btnConnect.Text = "Connect";
+            btnConnect.BackColor = Color.FromArgb(39, 44, 46);
+            lblCallsign.Text = "-------";
+
+            XplaneConnect Data = new XplaneConnect
+            {
+                Type = XplaneConnect.MessageType.RemoveAllPlanes,
+                Timestamp = DateTime.Now
+            };
+            XPlaneEventPosted?.Invoke(this, new ClientEventArgs<string>(Data.ToJSON()));
+
+            Data = new XplaneConnect
+            {
+                Type = XplaneConnect.MessageType.NetworkDisconnected,
+                Timestamp = DateTime.Now
+            };
+            XPlaneEventPosted?.Invoke(this, new ClientEventArgs<string>(Data.ToJSON()));
+
+            SetXplaneDataRefValue?.Invoke(this, new DataRefEventArgs(new DataRefElement
+            {
+                DataRef = "xpilot/login/status"
+            }, 0));
+
+            if (mConfig.FlashTaskbarDisconnect && (e.Info != null && e.Info.Type != DisconnectType.Intentional))
+            {
+                FlashTaskbar.Flash(this);
+            }
+        }
+
+        [EventSubscription(EventTopics.ControllerAdded, typeof(OnUserInterfaceAsync))]
+        public void OnControllerUpdateReceived(object sender, ControllerEventArgs e)
+        {
+            string frequency = (e.Controller.NormalizedFrequency.FsdFrequencyToHertz() / 1000000.0).ToString("0.000");
+
+            TreeNode treeNode;
+            string text;
+
+            if (e.Controller.Callsign.EndsWith("_CTR") || e.Controller.Callsign.EndsWith("_FSS"))
+            {
+                treeNode = treeControllers.Nodes["Center"];
+                text = string.Format("{0} - {1}", e.Controller.Callsign.Replace("*", ""), frequency);
+            }
+            else if (e.Controller.Callsign.EndsWith("_APP") || e.Controller.Callsign.EndsWith("_DEP"))
+            {
+                treeNode = treeControllers.Nodes["Approach"];
+                text = string.Format("{0} - {1}", e.Controller.Callsign.Replace("*", ""), frequency);
+            }
+            else if (e.Controller.Callsign.EndsWith("_TWR"))
+            {
+                treeNode = treeControllers.Nodes["Tower"];
+                text = string.Format("{0} - {1}", e.Controller.Callsign.Replace("*", ""), frequency);
+            }
+            else if (e.Controller.Callsign.EndsWith("_GND"))
+            {
+                treeNode = treeControllers.Nodes["Ground"];
+                text = string.Format("{0} - {1}", e.Controller.Callsign.Replace("*", ""), frequency);
+            }
+            else if (e.Controller.Callsign.EndsWith("_DEL"))
+            {
+                treeNode = treeControllers.Nodes["Delivery"];
+                text = string.Format("{0} - {1}", e.Controller.Callsign.Replace("*", ""), frequency);
+            }
+            else if (e.Controller.Callsign.EndsWith("_ATIS"))
+            {
+                treeNode = treeControllers.Nodes["ATIS"];
+                text = string.Format("{0} - {1}", e.Controller.Callsign.Replace("*", ""), frequency);
+            }
+            else
+            {
+                treeNode = treeControllers.Nodes["Observers"];
+                text = e.Controller.Callsign.Replace("*", "");
+            }
+            if (treeNode != null)
+            {
+                if (!treeNode.Nodes.ContainsKey(e.Controller.Callsign))
+                {
+                    TreeNode treeNode2 = treeNode.Nodes.Add(e.Controller.Callsign, text);
+                    treeNode2.ToolTipText = (string.IsNullOrEmpty(e.Controller.RealName) ? "Unknown" : e.Controller.RealName);
+
+                    if (!mControllerNodes.Contains(treeNode) && treeNode.Nodes.Count == 1)
+                    {
+                        treeNode.Expand();
+                    }
+                }
+            }
+            treeControllers.Sort();
+        }
+
+        [EventSubscription(EventTopics.ControllerDeleted, typeof(OnUserInterfaceAsync))]
+        public void OnDeleteControllerReceived(object sender, ControllerEventArgs e)
+        {
+            if (!treeControllers.IsDisposed && !treeControllers.Disposing)
+            {
+                foreach (TreeNode treeNode in treeControllers.Nodes)
+                {
+                    treeNode.Nodes.RemoveByKey(e.Controller.Callsign);
+                }
+            }
+        }
+
+        [EventSubscription(EventTopics.RealNameReceived, typeof(OnUserInterfaceAsync))]
+        public void RealNameReceived(object sender, NetworkDataReceivedEventArgs e)
+        {
+            TreeNode treeNode = FindController(e.From.Replace("*", ""));
+            if (treeNode != null)
+            {
+                treeNode.ToolTipText = (string.IsNullOrEmpty(e.Data) ? "Unknown" : e.Data);
+            }
+        }
+
+        [EventSubscription(EventTopics.ControllerFrequencyChanged, typeof(OnUserInterfaceAsync))]
+        public void ControllerFrequencyChanged(object sender, ControllerEventArgs e)
+        {
+            TreeNode node = FindController(e.Controller.Callsign);
+            if (node != null)
+            {
+                if (node.Parent.Name == "Observers")
+                {
+                    node.Text = e.Controller.Callsign;
+                }
+                else
+                {
+                    string frequency = (e.Controller.NormalizedFrequency.FsdFrequencyToHertz() / 1000000.0).ToString("0.000");
+                    node.Text = string.Format("{0} - {1}", e.Controller.Callsign, frequency);
+                }
+            }
+        }
+
+        [EventSubscription(EventTopics.SimConnectionStateChanged, typeof(OnUserInterfaceAsync))]
+        public void SimConnectionChanged(object sender, ClientEventArgs<bool> e)
+        {
+            if (e.Value != mFlightLoaded)
+            {
+                mFlightLoaded = e.Value;
+
+                if (mFlightLoaded)
+                {
+                    XPlaneRadioTextMessage?.Invoke(this, new SimulatorMessageEventArgs("xPilot client successfully connected to X-Plane.", 0, 168, 255));
+                    NotificationPosted?.Invoke(this, new NotificationPostedEventArgs(NotificationType.Info, "X-Plane connection established."));
+                    if (mCheckSimConnection != null)
+                    {
+                        mCheckSimConnection.Stop();
+                    }
+                }
+                else
+                {
+                    mWaitingForConnection = true;
+                    mCheckSimConnection.Interval = 10;
+                    mCheckSimConnection.Start();
+
+                    if (mNetworkManager.IsConnected)
+                    {
+                        mNetworkManager.ForceDisconnect("X-Plane connection lost. Disconnected from network.");
+                    }
+                }
+            }
+        }
+
+        [EventSubscription(EventTopics.RadioStackStateChanged, typeof(OnUserInterfaceAsync))]
+        public void OnRadioStackStateChanged(object sender, RadioStackStateChangedEventArgs e)
+        {
+            if (mRadioStackData == null || !e.RadioStackState.Equals(mRadioStackData))
+            {
+                if (e.RadioStackState.HasPower)
+                {
+                    if (e.RadioStackState.Com1ActiveFreq > 0)
+                    {
+                        Com1Freq.Text = (e.RadioStackState.Com1ActiveFreq.Normalize25KhzFrequency() / 1000000.0f).ToString("0.000");
+                        Com1TX.ForeColor = e.RadioStackState.IsCom1Transmitting ? Color.White : Color.FromArgb(39, 44, 46);
+                        Com1RX.ForeColor = e.RadioStackState.IsCom1Receiving ? Color.White : Color.FromArgb(39, 44, 46);
+                    }
+                    else
+                    {
+                        Com1Freq.Text = "---.---";
+                        Com1TX.ForeColor = Color.FromArgb(39, 44, 46);
+                        Com1RX.ForeColor = Color.FromArgb(39, 44, 46);
+                    }
+
+                    if (e.RadioStackState.Com2ActiveFreq > 0)
+                    {
+                        Com2Freq.Text = (e.RadioStackState.Com2ActiveFreq.Normalize25KhzFrequency() / 1000000.0f).ToString("0.000");
+                        Com2TX.ForeColor = e.RadioStackState.IsCom2Transmitting ? Color.White : Color.FromArgb(39, 44, 46);
+                        Com2RX.ForeColor = e.RadioStackState.IsCom2Receiving ? Color.White : Color.FromArgb(39, 44, 46);
+                    }
+                    else
+                    {
+                        Com2Freq.Text = "---.---";
+                        Com2TX.ForeColor = Color.FromArgb(39, 44, 46);
+                        Com2RX.ForeColor = Color.FromArgb(39, 44, 46);
+                    }
+                }
+                else
+                {
+                    Com1Freq.Text = "---.---";
+                    Com1TX.ForeColor = Color.FromArgb(39, 44, 46);
+                    Com1RX.ForeColor = Color.FromArgb(39, 44, 46);
+
+                    Com2Freq.Text = "---.---";
+                    Com2TX.ForeColor = Color.FromArgb(39, 44, 46);
+                    Com2RX.ForeColor = Color.FromArgb(39, 44, 46);
+                }
+                mRadioStackData = e.RadioStackState;
+            }
+        }
+
+        [EventSubscription(EventTopics.Com1FrequencyAliasChanged, typeof(OnUserInterfaceAsync))]
+        public void OnCom1FrequencyAliasChanged(object sender, ComFrequencyAliasChangedEventArgs e)
+        {
+            if (e.HfFrequency > 0)
+            {
+                hfTooltip.SetToolTip(Com1Freq, $"HF: {((double)e.HfFrequency / 1000000).ToString("0.00000")}");
+            }
+            else
+            {
+                hfTooltip.SetToolTip(Com1Freq, null);
+            }
+        }
+
+        [EventSubscription(EventTopics.Com2FrequencyAliasChanged, typeof(OnUserInterfaceAsync))]
+        public void OnCom2FrequencyAliasChanged(object sender, ComFrequencyAliasChangedEventArgs e)
+        {
+            if (e.HfFrequency > 0)
+            {
+                hfTooltip.SetToolTip(Com2Freq, $"HF: {((double)e.HfFrequency / 1000000).ToString("0.00000")}");
+            }
+            else
+            {
+                hfTooltip.SetToolTip(Com2Freq, null);
+            }
+        }
+
+        [EventSubscription(EventTopics.ComRadioTransmittingChanged, typeof(OnUserInterfaceAsync))]
+        public void ComRadioTransmittingChanged(object sender, ComRadioTxRxChangedEventArgs e)
+        {
+            switch (e.Radio)
+            {
+                case 1:
+                    Com1TX.BackColor = e.TxRx ? Color.FromArgb(39, 174, 96) : Color.Transparent;
+                    break;
+                case 2:
+                    Com2TX.BackColor = e.TxRx ? Color.FromArgb(39, 174, 96) : Color.Transparent;
+                    break;
+            }
+        }
+
+        [EventSubscription(EventTopics.ComRadioReceivingChanged, typeof(OnUserInterfaceAsync))]
+        public void ComRadioReceivingChanged(object sender, ComRadioTxRxChangedEventArgs e)
+        {
+            switch (e.Radio)
+            {
+                case 1:
+                    Com1RX.BackColor = e.TxRx ? Color.FromArgb(39, 174, 96) : Color.Transparent;
+                    break;
+                case 2:
+                    Com2RX.BackColor = e.TxRx ? Color.FromArgb(39, 174, 96) : Color.Transparent;
+                    break;
+            }
+        }
+
+        [EventSubscription(EventTopics.UserAircraftDataUpdated, typeof(OnUserInterfaceAsync))]
+        public void UserAircraftDataUpdateReceived(object sender, UserAircraftDataUpdatedEventArgs e)
+        {
+            if (!mReplayMode && (mNetworkManager.IsConnected && e.UserAircraftData.ReplayModeEnabled))
+            {
+                XPlaneRadioTextMessage?.Invoke(this, new SimulatorMessageEventArgs($"You have been disconnected from the network because Replay Mode is enabled.", 211, 84, 0, true));
+                mNetworkManager.ForceDisconnect("You have been disconnected from the network because Replay Mode is enabled.");
+                PlaySoundRequested?.Invoke(this, new PlaySoundEventArgs(SoundEvent.Error));
+                mReplayMode = true;
+            }
+        }
+
+        [EventSubscription(EventTopics.MetarReceived, typeof(OnUserInterfaceAsync))]
+        public void MetarResponseReceived(object sender, NetworkDataReceivedEventArgs e)
+        {
+            XPlaneRadioTextMessage?.Invoke(this, new SimulatorMessageEventArgs($"METAR: {e.Data}", 243, 156, 18));
+            NotificationPosted?.Invoke(this, new NotificationPostedEventArgs(NotificationType.Info, $"METAR: {e.Data}"));
+        }
+
+        [EventSubscription(EventTopics.SelcalAlertReceived, typeof(OnUserInterfaceAsync))]
+        public void SelcalAlertReceived(object sender, SelcalAlertReceivedEventArgs e)
+        {
+            XPlaneRadioTextMessage?.Invoke(this, new SimulatorMessageEventArgs($"SELCAL alert received on {e.Frequencies[0].FormatFromNetwork()}", 39, 174, 96, true));
+            NotificationPosted?.Invoke(this, new NotificationPostedEventArgs(NotificationType.Info, $"SELCAL alert received on {e.Frequencies[0].FormatFromNetwork()}."));
+            if (mConfig.PlayGenericSelCalAlert)
+            {
+                PlaySoundRequested?.Invoke(this, new PlaySoundEventArgs(SoundEvent.SelCal));
+            }
+            else
+            {
+                PlaySelcalRequested?.Invoke(this, EventArgs.Empty);
+            }
+            if (mConfig.FlashTaskbarSelCal)
+            {
+                FlashTaskbar.Flash(this);
+            }
+        }
+
+        [EventSubscription(EventTopics.RadioMessageReceived, typeof(OnUserInterfaceAsync))]
+        public void RadioMessageReceived(object sender, RadioMessageReceivedEventArgs e)
+        {
+            string message;
+            if (mRadioStackData != null)
+            {
+                if (mRadioStackData.ReceivingOnBothFrequencies)
+                {
+                    string arg;
+                    if (e.Frequencies.Length > 1)
+                    {
+                        arg = string.Format("{0} & {1}", e.Frequencies[0].FormatFromNetwork(), e.Frequencies[1].FormatFromNetwork());
+                    }
+                    else
+                    {
+                        arg = e.Frequencies[0].FormatFromNetwork();
+                    }
+                    message = string.Format("{0} on {1}: {2}", e.From, arg, e.Data);
+                }
+                else
+                {
+                    message = string.Format("{0}: {1}", e.From, e.Data);
+                }
+                if (e.IsDirect)
+                {
+                    XPlaneRadioTextMessage?.Invoke(this, new SimulatorMessageEventArgs(message, 241, 196, 15, true));
+                }
+                else
+                {
+                    XPlaneRadioTextMessage?.Invoke(this, new SimulatorMessageEventArgs(message, 189, 195, 199));
+                }
+                NotificationPosted?.Invoke(this, new NotificationPostedEventArgs(e.IsDirect ? NotificationType.DirectRadioMessage : NotificationType.RadioMessage, message));
+                if (e.IsDirect)
+                {
+                    PlaySoundRequested?.Invoke(this, new PlaySoundEventArgs(SoundEvent.DirectRadioMessage));
+                    if (mConfig.FlashTaskbarRadioMessage)
+                    {
+                        FlashTaskbar.Flash(this);
+                    }
+                }
+
+                if (mConfig.PlayRadioMessageAlert)
+                {
+                    PlaySoundRequested?.Invoke(this, new PlaySoundEventArgs(SoundEvent.RadioMessage));
+                }
+
+                if (tabControl.SelectedTab != tabPageMessages)
+                {
+                    tabControl.TabPages[0].ForeColor = Color.Yellow;
+                    tabControl.Refresh();
+                }
+            }
+        }
+
+        [EventSubscription(EventTopics.ClientConfigChanged, typeof(OnUserInterfaceAsync))]
+        public void ClientConfigChanged(object sender, EventArgs e)
+        {
+            TopMost = mConfig.KeepClientWindowVisible;
+        }
+
+        [EventSubscription(EventTopics.PrivateMessageReceived, typeof(OnUserInterfaceAsync))]
+        public void PrivateMessageReceived(object sender, NetworkDataReceivedEventArgs e)
+        {
+            PrivateMessageTab tab = GetPrivateMessageTabIfExists(e.From);
+            if (tab == null)
+            {
+                PlaySoundRequested?.Invoke(this, new PlaySoundEventArgs(SoundEvent.PrivateMessage));
+                if (mConfig.FlashTaskbarPrivateMessage)
+                {
+                    FlashTaskbar.Flash(this);
+                }
+                CreatePrivateMessageTab(e.From, e.Data);
+            }
+        }
+
+        [EventSubscription(EventTopics.PrivateMessageSent, typeof(OnUserInterfaceAsync))]
+        public void OnPrivateMessageSent(object sender, PrivateMessageSentEventArgs e)
+        {
+            PrivateMessageTab tab = GetPrivateMessageTabIfExists(e.To);
+            if (tab == null)
+            {
+                CreatePrivateMessageTab(e.To, e.Message, true, e.From);
+                SetActiveMessageTab(e.To);
+            }
+        }
+
+        [EventSubscription(EventTopics.RequestedAtisReceived, typeof(OnUserInterfaceAsync))]
+        public void OnRequestedAtisReceived(object sender, RequestedAtisReceivedEventArgs e)
+        {
+            XPlaneRadioTextMessage?.Invoke(this, new SimulatorMessageEventArgs($"{e.From} ATIS:", 39, 174, 96));
+            foreach (string line in e.Lines)
+            {
+                XPlaneRadioTextMessage?.Invoke(this, new SimulatorMessageEventArgs(line, 39, 174, 96));
+            }
+            NotificationPosted?.Invoke(this, new NotificationPostedEventArgs(NotificationType.Info, $"{e.From} ATIS:"));
+            foreach (string line in e.Lines)
+            {
+                NotificationPosted?.Invoke(this, new NotificationPostedEventArgs(NotificationType.Info, line));
+            }
+        }
+
+        [EventSubscription(EventTopics.SquawkingIdentChanged, typeof(OnUserInterfaceAsync))]
+        public void OnSquawkingIdentChanged(object sender, SquawkingIdentChangedEventArgs e)
+        {
+            btnIdent.Clicked = e.SquawkingIdent;
+        }
+
+        [EventSubscription(EventTopics.TransponderModeChanged, typeof(OnUserInterfaceAsync))]
+        public void OnTransponderModeChanged(object sender, ClientEventArgs<bool> e)
+        {
+            if (e.Value)
+            {
+                chkModeC.Clicked = true;
+                chkModeC.Text = "Mode C";
+                mConfig.SquawkingModeC = true;
+            }
+            else
+            {
+                chkModeC.Clicked = false;
+                chkModeC.Text = "Standby";
+                mConfig.SquawkingModeC = false;
+            }
+        }
+    }
+
+    public class TreeNodeSorter : IComparer
+    {
+        public int Compare(object x, object y)
+        {
+            TreeNode treeNode = x as TreeNode;
+            TreeNode treeNode2 = y as TreeNode;
+
+            int result;
+
+            if (treeNode.Level == 0)
+            {
+                string name = treeNode.Name;
+                int num;
+                switch (name)
+                {
+                    case "Center":
+                        num = 1;
+                        break;
+                    case "Approach":
+                        num = 2;
+                        break;
+                    case "Tower":
+                        num = 3;
+                        break;
+                    case "Ground":
+                        num = 4;
+                        break;
+                    case "Delivery":
+                        num = 5;
+                        break;
+                    case "ATIS":
+                        num = 6;
+                        break;
+                    default:
+                        num = 7;
+                        break;
+                }
+                string name2 = treeNode2.Name;
+                int num2;
+                switch (name2)
+                {
+                    case "Center":
+                        num2 = 1;
+                        break;
+                    case "Approach":
+                        num2 = 2;
+                        break;
+                    case "Tower":
+                        num2 = 3;
+                        break;
+                    case "Ground":
+                        num2 = 4;
+                        break;
+                    case "Delivery":
+                        num2 = 5;
+                        break;
+                    case "ATIS":
+                        num2 = 6;
+                        break;
+                    default:
+                        num2 = 7;
+                        break;
+                }
+                result = num.CompareTo(num2);
+            }
+            else
+            {
+                result = string.Compare(treeNode.Text, treeNode2.Text);
+            }
+            return result;
+        }
+    }
+}