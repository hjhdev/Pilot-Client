--- conflicted
+++ resolved
@@ -127,12 +127,8 @@
                 mVisualDealerSocket.Options.TcpKeepalive = true;
                 try
                 {
-<<<<<<< HEAD
                     mVisualDealerSocket.Connect("tcp://" + mConfig.VisualClientIP + ":" + mConfig.TcpPort);
 
-=======
-                    mVisualPairSocket.Connect("tcp://" + mConfig.VisualClientIP + ":" + mConfig.TcpPort);
->>>>>>> 5c299265
                 }
                 catch (AddressAlreadyInUseException)
                 {
@@ -817,12 +813,7 @@
         public void OnSessionEnded(object sender, EventArgs e)
         {
             mPoller.Stop();
-<<<<<<< HEAD
             mDealerSocket.Close();
-=======
-            mPairSocket.Close();
-            mVisualPairSocket.Close();
->>>>>>> 5c299265
         }
 
         [EventSubscription(EventTopics.ValidateCslPaths, typeof(OnUserInterfaceAsync))]
