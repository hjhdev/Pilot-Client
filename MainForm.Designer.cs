<<<<<<< HEAD
﻿using XPilot.PilotClient;

namespace XPilot.PilotClient
{
    partial class MainForm
    {
        /// <summary>
        /// Required designer variable.
        /// </summary>
        private System.ComponentModel.IContainer components = null;

        /// <summary>
        /// Clean up any resources being used.
        /// </summary>
        /// <param name="disposing">true if managed resources should be disposed; otherwise, false.</param>
        protected override void Dispose(bool disposing)
        {
            if (disposing && (components != null))
            {
                components.Dispose();
            }
            base.Dispose(disposing);
        }

        #region Windows Form Designer generated code

        /// <summary>
        /// Required method for Designer support - do not modify
        /// the contents of this method with the code editor.
        /// </summary>
        private void InitializeComponent()
        {
            this.components = new System.ComponentModel.Container();
            System.Windows.Forms.TreeNode treeNode1 = new System.Windows.Forms.TreeNode("Center   ");
            System.Windows.Forms.TreeNode treeNode2 = new System.Windows.Forms.TreeNode("Approach/Departure     ");
            System.Windows.Forms.TreeNode treeNode3 = new System.Windows.Forms.TreeNode("Tower   ");
            System.Windows.Forms.TreeNode treeNode4 = new System.Windows.Forms.TreeNode("Ground   ");
            System.Windows.Forms.TreeNode treeNode5 = new System.Windows.Forms.TreeNode("Clearance Delivery   ");
            System.Windows.Forms.TreeNode treeNode6 = new System.Windows.Forms.TreeNode("ATIS   ");
            System.ComponentModel.ComponentResourceManager resources = new System.ComponentModel.ComponentResourceManager(typeof(MainForm));
            this.controllerTreeContextMenu = new System.Windows.Forms.ContextMenuStrip(this.components);
            this.requestControllerInfo = new System.Windows.Forms.ToolStripMenuItem();
            this.startPrivateChat = new System.Windows.Forms.ToolStripMenuItem();
            this.bwVersionCheck = new System.ComponentModel.BackgroundWorker();
            this.hfTooltip = new System.Windows.Forms.ToolTip(this.components);
            this.pnlTabs = new XPilot.PilotClient.TransparentClickPanel();
            this.tabControl = new XPilot.PilotClient.CustomTabControl();
            this.tabPageMessages = new System.Windows.Forms.TabPage();
            this.ChatMessageBox = new XPilot.PilotClient.ChatBox();
            this.pnlToolbar = new XPilot.PilotClient.TransparentClickPanel();
            this.btnIdent = new XPilot.PilotClient.FlatButton();
            this.chkModeC = new XPilot.PilotClient.FlatButton();
            this.btnMinimize = new XPilot.PilotClient.FlatButton();
            this.btnClose = new XPilot.PilotClient.FlatButton();
            this.lblCallsign = new XPilot.PilotClient.TransparentClickLabel();
            this.btnSettings = new XPilot.PilotClient.FlatButton();
            this.btnFlightPlan = new XPilot.PilotClient.FlatButton();
            this.btnConnect = new XPilot.PilotClient.FlatButton();
            this.pnlSidebar = new XPilot.PilotClient.TransparentClickPanel();
            this.pnlTreeContainer = new XPilot.PilotClient.TransparentClickPanel();
            this.treeControllers = new System.Windows.Forms.TreeView();
            this.lblControllers = new XPilot.PilotClient.TransparentClickLabel();
            this.pnlComRadios = new XPilot.PilotClient.TransparentClickPanel();
            this.Com2RX = new XPilot.PilotClient.TransparentClickLabel();
            this.Com2TX = new XPilot.PilotClient.TransparentClickLabel();
            this.Com2Freq = new XPilot.PilotClient.TransparentClickLabel();
            this.lblCom2 = new XPilot.PilotClient.TransparentClickLabel();
            this.Com1RX = new XPilot.PilotClient.TransparentClickLabel();
            this.Com1TX = new XPilot.PilotClient.TransparentClickLabel();
            this.Com1Freq = new XPilot.PilotClient.TransparentClickLabel();
            this.lblCom1 = new XPilot.PilotClient.TransparentClickLabel();
            this.controllerTreeContextMenu.SuspendLayout();
            this.pnlTabs.SuspendLayout();
            this.tabControl.SuspendLayout();
            this.tabPageMessages.SuspendLayout();
            this.pnlToolbar.SuspendLayout();
            this.pnlSidebar.SuspendLayout();
            this.pnlTreeContainer.SuspendLayout();
            this.pnlComRadios.SuspendLayout();
            this.SuspendLayout();
            // 
            // controllerTreeContextMenu
            // 
            this.controllerTreeContextMenu.Items.AddRange(new System.Windows.Forms.ToolStripItem[] {
            this.requestControllerInfo,
            this.startPrivateChat});
            this.controllerTreeContextMenu.Name = "contextMenuStrip1";
            this.controllerTreeContextMenu.Size = new System.Drawing.Size(197, 48);
            // 
            // requestControllerInfo
            // 
            this.requestControllerInfo.Name = "requestControllerInfo";
            this.requestControllerInfo.Size = new System.Drawing.Size(196, 22);
            this.requestControllerInfo.Text = "Request Controller Info";
            this.requestControllerInfo.Click += new System.EventHandler(this.requestControllerInfo_Click);
            // 
            // startPrivateChat
            // 
            this.startPrivateChat.Name = "startPrivateChat";
            this.startPrivateChat.Size = new System.Drawing.Size(196, 22);
            this.startPrivateChat.Text = "Start Private Chat";
            this.startPrivateChat.Click += new System.EventHandler(this.startPrivateChat_Click);
            // 
            // pnlTabs
            // 
            this.pnlTabs.BackColor = System.Drawing.Color.Transparent;
            this.pnlTabs.BorderColor = System.Drawing.Color.Transparent;
            this.pnlTabs.Controls.Add(this.tabControl);
            this.pnlTabs.Dock = System.Windows.Forms.DockStyle.Fill;
            this.pnlTabs.Location = new System.Drawing.Point(201, 61);
            this.pnlTabs.Name = "pnlTabs";
            this.pnlTabs.Padding = new System.Windows.Forms.Padding(10, 10, 10, 10);
            this.pnlTabs.Size = new System.Drawing.Size(598, 218);
            this.pnlTabs.TabIndex = 2;
            // 
            // tabControl
            // 
            this.tabControl.BackgroundColor = System.Drawing.Color.FromArgb(((int)(((byte)(20)))), ((int)(((byte)(22)))), ((int)(((byte)(24)))));
            this.tabControl.BorderColor = System.Drawing.Color.FromArgb(((int)(((byte)(92)))), ((int)(((byte)(92)))), ((int)(((byte)(92)))));
            this.tabControl.Controls.Add(this.tabPageMessages);
            this.tabControl.Dock = System.Windows.Forms.DockStyle.Fill;
            this.tabControl.DrawMode = System.Windows.Forms.TabDrawMode.OwnerDrawFixed;
            this.tabControl.ItemSize = new System.Drawing.Size(100, 21);
            this.tabControl.Location = new System.Drawing.Point(10, 10);
            this.tabControl.Name = "tabControl";
            this.tabControl.SelectedIndex = 0;
            this.tabControl.Size = new System.Drawing.Size(578, 198);
            this.tabControl.SizeMode = System.Windows.Forms.TabSizeMode.Fixed;
            this.tabControl.TabIndex = 1;
            this.tabControl.SelectedIndexChanged += new System.EventHandler(this.TabControl_SelectedIndexChanged);
            // 
            // tabPageMessages
            // 
            this.tabPageMessages.BackColor = System.Drawing.Color.FromArgb(((int)(((byte)(20)))), ((int)(((byte)(22)))), ((int)(((byte)(24)))));
            this.tabPageMessages.Controls.Add(this.ChatMessageBox);
            this.tabPageMessages.ForeColor = System.Drawing.Color.Silver;
            this.tabPageMessages.Location = new System.Drawing.Point(4, 25);
            this.tabPageMessages.Name = "tabPageMessages";
            this.tabPageMessages.Size = new System.Drawing.Size(570, 169);
            this.tabPageMessages.TabIndex = 0;
            this.tabPageMessages.Text = "Messages";
            // 
            // ChatMessageBox
            // 
            this.ChatMessageBox.BackColor = System.Drawing.Color.Black;
            this.ChatMessageBox.Dock = System.Windows.Forms.DockStyle.Fill;
            this.ChatMessageBox.Location = new System.Drawing.Point(0, 0);
            this.ChatMessageBox.Margin = new System.Windows.Forms.Padding(0);
            this.ChatMessageBox.Name = "ChatMessageBox";
            this.ChatMessageBox.Size = new System.Drawing.Size(570, 169);
            this.ChatMessageBox.TabIndex = 0;
            // 
            // pnlToolbar
            // 
            this.pnlToolbar.BackColor = System.Drawing.Color.FromArgb(((int)(((byte)(39)))), ((int)(((byte)(44)))), ((int)(((byte)(46)))));
            this.pnlToolbar.BorderColor = System.Drawing.Color.Transparent;
            this.pnlToolbar.Controls.Add(this.btnIdent);
            this.pnlToolbar.Controls.Add(this.chkModeC);
            this.pnlToolbar.Controls.Add(this.btnMinimize);
            this.pnlToolbar.Controls.Add(this.btnClose);
            this.pnlToolbar.Controls.Add(this.lblCallsign);
            this.pnlToolbar.Controls.Add(this.btnSettings);
            this.pnlToolbar.Controls.Add(this.btnFlightPlan);
            this.pnlToolbar.Controls.Add(this.btnConnect);
            this.pnlToolbar.Dock = System.Windows.Forms.DockStyle.Top;
            this.pnlToolbar.Location = new System.Drawing.Point(201, 1);
            this.pnlToolbar.Name = "pnlToolbar";
            this.pnlToolbar.Size = new System.Drawing.Size(598, 60);
            this.pnlToolbar.TabIndex = 1;
            // 
            // btnIdent
            // 
            this.btnIdent.BorderColor = System.Drawing.Color.FromArgb(((int)(((byte)(100)))), ((int)(((byte)(100)))), ((int)(((byte)(100)))));
            this.btnIdent.Clicked = false;
            this.btnIdent.ClickedColor = System.Drawing.Color.FromArgb(((int)(((byte)(0)))), ((int)(((byte)(120)))), ((int)(((byte)(206)))));
            this.btnIdent.Cursor = System.Windows.Forms.Cursors.Hand;
            this.btnIdent.DisabledTextColor = System.Drawing.Color.DarkGray;
            this.btnIdent.Enabled = false;
            this.btnIdent.Font = new System.Drawing.Font("Segoe UI", 9F, System.Drawing.FontStyle.Regular, System.Drawing.GraphicsUnit.Point, ((byte)(0)));
            this.btnIdent.ForeColor = System.Drawing.Color.White;
            this.btnIdent.Location = new System.Drawing.Point(177, 19);
            this.btnIdent.Name = "btnIdent";
            this.btnIdent.Pushed = false;
            this.btnIdent.PushedColor = System.Drawing.Color.FromArgb(((int)(((byte)(0)))), ((int)(((byte)(120)))), ((int)(((byte)(206)))));
            this.btnIdent.Size = new System.Drawing.Size(75, 23);
            this.btnIdent.TabIndex = 8;
            this.btnIdent.Text = "Ident";
            this.btnIdent.Click += new System.EventHandler(this.btnIdent_Click);
            // 
            // chkModeC
            // 
            this.chkModeC.BorderColor = System.Drawing.Color.FromArgb(((int)(((byte)(100)))), ((int)(((byte)(100)))), ((int)(((byte)(100)))));
            this.chkModeC.Clicked = false;
            this.chkModeC.ClickedColor = System.Drawing.Color.FromArgb(((int)(((byte)(0)))), ((int)(((byte)(120)))), ((int)(((byte)(206)))));
            this.chkModeC.Cursor = System.Windows.Forms.Cursors.Hand;
            this.chkModeC.DisabledTextColor = System.Drawing.Color.DarkGray;
            this.chkModeC.Enabled = false;
            this.chkModeC.Font = new System.Drawing.Font("Segoe UI", 9F, System.Drawing.FontStyle.Regular, System.Drawing.GraphicsUnit.Point, ((byte)(0)));
            this.chkModeC.ForeColor = System.Drawing.Color.White;
            this.chkModeC.Location = new System.Drawing.Point(93, 19);
            this.chkModeC.Name = "chkModeC";
            this.chkModeC.Pushed = false;
            this.chkModeC.PushedColor = System.Drawing.Color.FromArgb(((int)(((byte)(0)))), ((int)(((byte)(120)))), ((int)(((byte)(206)))));
            this.chkModeC.Size = new System.Drawing.Size(75, 23);
            this.chkModeC.TabIndex = 7;
            this.chkModeC.Text = "Mode C";
            this.chkModeC.Click += new System.EventHandler(this.chkModeC_Click);
            // 
            // btnMinimize
            // 
            this.btnMinimize.Anchor = ((System.Windows.Forms.AnchorStyles)((System.Windows.Forms.AnchorStyles.Top | System.Windows.Forms.AnchorStyles.Right)));
            this.btnMinimize.BorderColor = System.Drawing.Color.FromArgb(((int)(((byte)(100)))), ((int)(((byte)(100)))), ((int)(((byte)(100)))));
            this.btnMinimize.Clicked = false;
            this.btnMinimize.ClickedColor = System.Drawing.Color.FromArgb(((int)(((byte)(0)))), ((int)(((byte)(120)))), ((int)(((byte)(206)))));
            this.btnMinimize.Cursor = System.Windows.Forms.Cursors.Hand;
            this.btnMinimize.DisabledTextColor = System.Drawing.Color.DarkGray;
            this.btnMinimize.Font = new System.Drawing.Font("Segoe UI", 9F, System.Drawing.FontStyle.Regular, System.Drawing.GraphicsUnit.Point, ((byte)(0)));
            this.btnMinimize.ForeColor = System.Drawing.Color.FromArgb(((int)(((byte)(230)))), ((int)(((byte)(230)))), ((int)(((byte)(230)))));
            this.btnMinimize.Location = new System.Drawing.Point(539, 19);
            this.btnMinimize.Name = "btnMinimize";
            this.btnMinimize.Pushed = false;
            this.btnMinimize.PushedColor = System.Drawing.Color.FromArgb(((int)(((byte)(0)))), ((int)(((byte)(120)))), ((int)(((byte)(206)))));
            this.btnMinimize.Size = new System.Drawing.Size(20, 23);
            this.btnMinimize.TabIndex = 6;
            this.btnMinimize.Text = "–";
            this.btnMinimize.Click += new System.EventHandler(this.btnMinimize_Click);
            // 
            // btnClose
            // 
            this.btnClose.Anchor = ((System.Windows.Forms.AnchorStyles)((System.Windows.Forms.AnchorStyles.Top | System.Windows.Forms.AnchorStyles.Right)));
            this.btnClose.BackColor = System.Drawing.Color.FromArgb(((int)(((byte)(207)))), ((int)(((byte)(94)))), ((int)(((byte)(57)))));
            this.btnClose.BorderColor = System.Drawing.Color.FromArgb(((int)(((byte)(192)))), ((int)(((byte)(57)))), ((int)(((byte)(43)))));
            this.btnClose.Clicked = false;
            this.btnClose.ClickedColor = System.Drawing.Color.FromArgb(((int)(((byte)(0)))), ((int)(((byte)(120)))), ((int)(((byte)(206)))));
            this.btnClose.Cursor = System.Windows.Forms.Cursors.Hand;
            this.btnClose.DisabledTextColor = System.Drawing.Color.DarkGray;
            this.btnClose.Font = new System.Drawing.Font("Segoe UI", 9F, System.Drawing.FontStyle.Bold, System.Drawing.GraphicsUnit.Point, ((byte)(0)));
            this.btnClose.ForeColor = System.Drawing.Color.White;
            this.btnClose.Location = new System.Drawing.Point(564, 19);
            this.btnClose.Name = "btnClose";
            this.btnClose.Pushed = false;
            this.btnClose.PushedColor = System.Drawing.Color.FromArgb(((int)(((byte)(231)))), ((int)(((byte)(76)))), ((int)(((byte)(60)))));
            this.btnClose.Size = new System.Drawing.Size(20, 23);
            this.btnClose.TabIndex = 2;
            this.btnClose.Text = "X";
            this.btnClose.Click += new System.EventHandler(this.btnClose_Click);
            // 
            // lblCallsign
            // 
            this.lblCallsign.Anchor = ((System.Windows.Forms.AnchorStyles)((System.Windows.Forms.AnchorStyles.Left | System.Windows.Forms.AnchorStyles.Right)));
            this.lblCallsign.AutoSize = true;
            this.lblCallsign.BorderColor = System.Drawing.Color.Empty;
            this.lblCallsign.Font = new System.Drawing.Font("Consolas", 9.75F, System.Drawing.FontStyle.Regular, System.Drawing.GraphicsUnit.Point, ((byte)(0)));
            this.lblCallsign.ForeColor = System.Drawing.Color.FromArgb(((int)(((byte)(230)))), ((int)(((byte)(230)))), ((int)(((byte)(230)))));
            this.lblCallsign.HasBorder = false;
            this.lblCallsign.Location = new System.Drawing.Point(421, 23);
            this.lblCallsign.Name = "lblCallsign";
            this.lblCallsign.Size = new System.Drawing.Size(56, 15);
            this.lblCallsign.TabIndex = 5;
            this.lblCallsign.Text = "-------";
            this.lblCallsign.TextAlign = System.Drawing.ContentAlignment.MiddleLeft;
            // 
            // btnSettings
            // 
            this.btnSettings.BorderColor = System.Drawing.Color.FromArgb(((int)(((byte)(100)))), ((int)(((byte)(100)))), ((int)(((byte)(100)))));
            this.btnSettings.Clicked = false;
            this.btnSettings.ClickedColor = System.Drawing.Color.FromArgb(((int)(((byte)(0)))), ((int)(((byte)(120)))), ((int)(((byte)(206)))));
            this.btnSettings.Cursor = System.Windows.Forms.Cursors.Hand;
            this.btnSettings.DisabledTextColor = System.Drawing.Color.DarkGray;
            this.btnSettings.Font = new System.Drawing.Font("Segoe UI", 9F, System.Drawing.FontStyle.Regular, System.Drawing.GraphicsUnit.Point, ((byte)(0)));
            this.btnSettings.ForeColor = System.Drawing.Color.White;
            this.btnSettings.Location = new System.Drawing.Point(340, 19);
            this.btnSettings.Name = "btnSettings";
            this.btnSettings.Pushed = false;
            this.btnSettings.PushedColor = System.Drawing.Color.FromArgb(((int)(((byte)(0)))), ((int)(((byte)(120)))), ((int)(((byte)(206)))));
            this.btnSettings.Size = new System.Drawing.Size(75, 23);
            this.btnSettings.TabIndex = 4;
            this.btnSettings.Text = "Settings";
            this.btnSettings.Click += new System.EventHandler(this.btnSettings_Click);
            // 
            // btnFlightPlan
            // 
            this.btnFlightPlan.BorderColor = System.Drawing.Color.FromArgb(((int)(((byte)(100)))), ((int)(((byte)(100)))), ((int)(((byte)(100)))));
            this.btnFlightPlan.Clicked = false;
            this.btnFlightPlan.ClickedColor = System.Drawing.Color.FromArgb(((int)(((byte)(0)))), ((int)(((byte)(120)))), ((int)(((byte)(206)))));
            this.btnFlightPlan.Cursor = System.Windows.Forms.Cursors.Hand;
            this.btnFlightPlan.DisabledTextColor = System.Drawing.Color.DarkGray;
            this.btnFlightPlan.Font = new System.Drawing.Font("Segoe UI", 9F, System.Drawing.FontStyle.Regular, System.Drawing.GraphicsUnit.Point, ((byte)(0)));
            this.btnFlightPlan.ForeColor = System.Drawing.Color.White;
            this.btnFlightPlan.Location = new System.Drawing.Point(258, 19);
            this.btnFlightPlan.Name = "btnFlightPlan";
            this.btnFlightPlan.Pushed = false;
            this.btnFlightPlan.PushedColor = System.Drawing.Color.FromArgb(((int)(((byte)(0)))), ((int)(((byte)(120)))), ((int)(((byte)(206)))));
            this.btnFlightPlan.Size = new System.Drawing.Size(75, 23);
            this.btnFlightPlan.TabIndex = 3;
            this.btnFlightPlan.Text = "Flight Plan";
            this.btnFlightPlan.Click += new System.EventHandler(this.btnFlightPlan_Click);
            // 
            // btnConnect
            // 
            this.btnConnect.BorderColor = System.Drawing.Color.FromArgb(((int)(((byte)(100)))), ((int)(((byte)(100)))), ((int)(((byte)(100)))));
            this.btnConnect.Clicked = false;
            this.btnConnect.ClickedColor = System.Drawing.Color.FromArgb(((int)(((byte)(0)))), ((int)(((byte)(120)))), ((int)(((byte)(206)))));
            this.btnConnect.Cursor = System.Windows.Forms.Cursors.Hand;
            this.btnConnect.DisabledTextColor = System.Drawing.Color.DarkGray;
            this.btnConnect.Font = new System.Drawing.Font("Segoe UI", 9F, System.Drawing.FontStyle.Regular, System.Drawing.GraphicsUnit.Point, ((byte)(0)));
            this.btnConnect.ForeColor = System.Drawing.Color.White;
            this.btnConnect.Location = new System.Drawing.Point(12, 19);
            this.btnConnect.Name = "btnConnect";
            this.btnConnect.Pushed = false;
            this.btnConnect.PushedColor = System.Drawing.Color.FromArgb(((int)(((byte)(0)))), ((int)(((byte)(120)))), ((int)(((byte)(206)))));
            this.btnConnect.Size = new System.Drawing.Size(75, 23);
            this.btnConnect.TabIndex = 0;
            this.btnConnect.Text = "Connect";
            this.btnConnect.Click += new System.EventHandler(this.btnConnect_Click);
            // 
            // pnlSidebar
            // 
            this.pnlSidebar.BackColor = System.Drawing.Color.FromArgb(((int)(((byte)(39)))), ((int)(((byte)(44)))), ((int)(((byte)(46)))));
            this.pnlSidebar.BorderColor = System.Drawing.Color.Transparent;
            this.pnlSidebar.Controls.Add(this.pnlTreeContainer);
            this.pnlSidebar.Controls.Add(this.lblControllers);
            this.pnlSidebar.Controls.Add(this.pnlComRadios);
            this.pnlSidebar.Dock = System.Windows.Forms.DockStyle.Left;
            this.pnlSidebar.Location = new System.Drawing.Point(1, 1);
            this.pnlSidebar.Name = "pnlSidebar";
            this.pnlSidebar.Size = new System.Drawing.Size(200, 278);
            this.pnlSidebar.TabIndex = 0;
            // 
            // pnlTreeContainer
            // 
            this.pnlTreeContainer.BackColor = System.Drawing.Color.FromArgb(((int)(((byte)(39)))), ((int)(((byte)(44)))), ((int)(((byte)(46)))));
            this.pnlTreeContainer.BorderColor = System.Drawing.Color.Transparent;
            this.pnlTreeContainer.Controls.Add(this.treeControllers);
            this.pnlTreeContainer.Dock = System.Windows.Forms.DockStyle.Fill;
            this.pnlTreeContainer.Location = new System.Drawing.Point(0, 85);
            this.pnlTreeContainer.Name = "pnlTreeContainer";
            this.pnlTreeContainer.Padding = new System.Windows.Forms.Padding(5, 5, 5, 5);
            this.pnlTreeContainer.Size = new System.Drawing.Size(200, 193);
            this.pnlTreeContainer.TabIndex = 3;
            // 
            // treeControllers
            // 
            this.treeControllers.BackColor = System.Drawing.Color.FromArgb(((int)(((byte)(39)))), ((int)(((byte)(44)))), ((int)(((byte)(46)))));
            this.treeControllers.BorderStyle = System.Windows.Forms.BorderStyle.None;
            this.treeControllers.Dock = System.Windows.Forms.DockStyle.Fill;
            this.treeControllers.Font = new System.Drawing.Font("Segoe UI", 9F, System.Drawing.FontStyle.Regular, System.Drawing.GraphicsUnit.Point, ((byte)(0)));
            this.treeControllers.ForeColor = System.Drawing.Color.WhiteSmoke;
            this.treeControllers.Location = new System.Drawing.Point(5, 5);
            this.treeControllers.Name = "treeControllers";
            treeNode1.Name = "Center";
            treeNode1.NodeFont = new System.Drawing.Font("Segoe UI", 9F, System.Drawing.FontStyle.Bold, System.Drawing.GraphicsUnit.Point, ((byte)(0)));
            treeNode1.Text = "Center   ";
            treeNode2.Name = "Approach";
            treeNode2.NodeFont = new System.Drawing.Font("Segoe UI", 9F, System.Drawing.FontStyle.Bold);
            treeNode2.Text = "Approach/Departure     ";
            treeNode3.Name = "Tower";
            treeNode3.NodeFont = new System.Drawing.Font("Segoe UI", 9F, System.Drawing.FontStyle.Bold);
            treeNode3.Text = "Tower   ";
            treeNode4.Name = "Ground";
            treeNode4.NodeFont = new System.Drawing.Font("Segoe UI", 9F, System.Drawing.FontStyle.Bold);
            treeNode4.Text = "Ground   ";
            treeNode5.Name = "Delivery";
            treeNode5.NodeFont = new System.Drawing.Font("Segoe UI", 9F, System.Drawing.FontStyle.Bold);
            treeNode5.Text = "Clearance Delivery   ";
            treeNode6.Name = "ATIS";
            treeNode6.NodeFont = new System.Drawing.Font("Segoe UI", 9F, System.Drawing.FontStyle.Bold);
            treeNode6.Text = "ATIS   ";
            this.treeControllers.Nodes.AddRange(new System.Windows.Forms.TreeNode[] {
            treeNode1,
            treeNode2,
            treeNode3,
            treeNode4,
            treeNode5,
            treeNode6});
            this.treeControllers.ShowNodeToolTips = true;
            this.treeControllers.ShowPlusMinus = false;
            this.treeControllers.ShowRootLines = false;
            this.treeControllers.Size = new System.Drawing.Size(190, 183);
            this.treeControllers.TabIndex = 5;
            this.treeControllers.TabStop = false;
            this.treeControllers.BeforeCollapse += new System.Windows.Forms.TreeViewCancelEventHandler(this.treeControllers_BeforeCollapse);
            this.treeControllers.AfterCollapse += new System.Windows.Forms.TreeViewEventHandler(this.treeControllers_AfterCollapse);
            this.treeControllers.AfterExpand += new System.Windows.Forms.TreeViewEventHandler(this.treeControllers_AfterExpand);
            this.treeControllers.BeforeSelect += new System.Windows.Forms.TreeViewCancelEventHandler(this.treeControllers_BeforeSelect);
            this.treeControllers.NodeMouseClick += new System.Windows.Forms.TreeNodeMouseClickEventHandler(this.treeControllers_NodeMouseClick);
            this.treeControllers.NodeMouseDoubleClick += new System.Windows.Forms.TreeNodeMouseClickEventHandler(this.treeControllers_NodeMouseDoubleClick);
            this.treeControllers.MouseUp += new System.Windows.Forms.MouseEventHandler(this.treeControllers_MouseUp);
            // 
            // lblControllers
            // 
            this.lblControllers.BorderColor = System.Drawing.Color.Empty;
            this.lblControllers.Dock = System.Windows.Forms.DockStyle.Top;
            this.lblControllers.Font = new System.Drawing.Font("Segoe UI", 9.75F, System.Drawing.FontStyle.Bold, System.Drawing.GraphicsUnit.Point, ((byte)(0)));
            this.lblControllers.ForeColor = System.Drawing.Color.White;
            this.lblControllers.HasBorder = false;
            this.lblControllers.Location = new System.Drawing.Point(0, 60);
            this.lblControllers.Name = "lblControllers";
            this.lblControllers.Size = new System.Drawing.Size(200, 25);
            this.lblControllers.TabIndex = 2;
            this.lblControllers.Text = "Nearby Controllers:";
            this.lblControllers.TextAlign = System.Drawing.ContentAlignment.MiddleCenter;
            // 
            // pnlComRadios
            // 
            this.pnlComRadios.BackColor = System.Drawing.Color.FromArgb(((int)(((byte)(1)))), ((int)(((byte)(100)))), ((int)(((byte)(173)))));
            this.pnlComRadios.BorderColor = System.Drawing.Color.Transparent;
            this.pnlComRadios.Controls.Add(this.Com2RX);
            this.pnlComRadios.Controls.Add(this.Com2TX);
            this.pnlComRadios.Controls.Add(this.Com2Freq);
            this.pnlComRadios.Controls.Add(this.lblCom2);
            this.pnlComRadios.Controls.Add(this.Com1RX);
            this.pnlComRadios.Controls.Add(this.Com1TX);
            this.pnlComRadios.Controls.Add(this.Com1Freq);
            this.pnlComRadios.Controls.Add(this.lblCom1);
            this.pnlComRadios.Dock = System.Windows.Forms.DockStyle.Top;
            this.pnlComRadios.Location = new System.Drawing.Point(0, 0);
            this.pnlComRadios.Name = "pnlComRadios";
            this.pnlComRadios.Size = new System.Drawing.Size(200, 60);
            this.pnlComRadios.TabIndex = 1;
            // 
            // Com2RX
            // 
            this.Com2RX.BackColor = System.Drawing.Color.Transparent;
            this.Com2RX.BorderColor = System.Drawing.Color.FromArgb(((int)(((byte)(0)))), ((int)(((byte)(120)))), ((int)(((byte)(206)))));
            this.Com2RX.Font = new System.Drawing.Font("Microsoft Sans Serif", 6.75F, System.Drawing.FontStyle.Regular, System.Drawing.GraphicsUnit.Point, ((byte)(0)));
            this.Com2RX.ForeColor = System.Drawing.Color.FromArgb(((int)(((byte)(39)))), ((int)(((byte)(44)))), ((int)(((byte)(46)))));
            this.Com2RX.HasBorder = true;
            this.Com2RX.Location = new System.Drawing.Point(152, 34);
            this.Com2RX.Name = "Com2RX";
            this.Com2RX.Size = new System.Drawing.Size(28, 15);
            this.Com2RX.TabIndex = 16;
            this.Com2RX.Text = "RX";
            this.Com2RX.TextAlign = System.Drawing.ContentAlignment.MiddleCenter;
            // 
            // Com2TX
            // 
            this.Com2TX.BackColor = System.Drawing.Color.Transparent;
            this.Com2TX.BorderColor = System.Drawing.Color.FromArgb(((int)(((byte)(0)))), ((int)(((byte)(120)))), ((int)(((byte)(206)))));
            this.Com2TX.Font = new System.Drawing.Font("Microsoft Sans Serif", 6.75F, System.Drawing.FontStyle.Regular, System.Drawing.GraphicsUnit.Point, ((byte)(0)));
            this.Com2TX.ForeColor = System.Drawing.Color.FromArgb(((int)(((byte)(39)))), ((int)(((byte)(44)))), ((int)(((byte)(46)))));
            this.Com2TX.HasBorder = true;
            this.Com2TX.Location = new System.Drawing.Point(122, 34);
            this.Com2TX.Name = "Com2TX";
            this.Com2TX.Size = new System.Drawing.Size(28, 15);
            this.Com2TX.TabIndex = 15;
            this.Com2TX.Text = "TX";
            this.Com2TX.TextAlign = System.Drawing.ContentAlignment.MiddleCenter;
            // 
            // Com2Freq
            // 
            this.Com2Freq.AutoSize = true;
            this.Com2Freq.BorderColor = System.Drawing.Color.Empty;
            this.Com2Freq.Font = new System.Drawing.Font("Courier New", 9F, System.Drawing.FontStyle.Regular, System.Drawing.GraphicsUnit.Point, ((byte)(0)));
            this.Com2Freq.ForeColor = System.Drawing.Color.White;
            this.Com2Freq.HasBorder = false;
            this.Com2Freq.Location = new System.Drawing.Point(62, 34);
            this.Com2Freq.Name = "Com2Freq";
            this.Com2Freq.Size = new System.Drawing.Size(56, 15);
            this.Com2Freq.TabIndex = 14;
            this.Com2Freq.Text = "---.---";
            // 
            // lblCom2
            // 
            this.lblCom2.AutoSize = true;
            this.lblCom2.BorderColor = System.Drawing.Color.Empty;
            this.lblCom2.Font = new System.Drawing.Font("Courier New", 9F, System.Drawing.FontStyle.Regular, System.Drawing.GraphicsUnit.Point, ((byte)(0)));
            this.lblCom2.ForeColor = System.Drawing.Color.White;
            this.lblCom2.HasBorder = false;
            this.lblCom2.Location = new System.Drawing.Point(20, 34);
            this.lblCom2.Name = "lblCom2";
            this.lblCom2.Size = new System.Drawing.Size(42, 15);
            this.lblCom2.TabIndex = 13;
            this.lblCom2.Text = "COM2:";
            // 
            // Com1RX
            // 
            this.Com1RX.BackColor = System.Drawing.Color.Transparent;
            this.Com1RX.BorderColor = System.Drawing.Color.FromArgb(((int)(((byte)(0)))), ((int)(((byte)(120)))), ((int)(((byte)(206)))));
            this.Com1RX.Font = new System.Drawing.Font("Microsoft Sans Serif", 6.75F, System.Drawing.FontStyle.Regular, System.Drawing.GraphicsUnit.Point, ((byte)(0)));
            this.Com1RX.ForeColor = System.Drawing.Color.FromArgb(((int)(((byte)(39)))), ((int)(((byte)(44)))), ((int)(((byte)(46)))));
            this.Com1RX.HasBorder = true;
            this.Com1RX.Location = new System.Drawing.Point(152, 12);
            this.Com1RX.Name = "Com1RX";
            this.Com1RX.Size = new System.Drawing.Size(28, 15);
            this.Com1RX.TabIndex = 12;
            this.Com1RX.Text = "RX";
            this.Com1RX.TextAlign = System.Drawing.ContentAlignment.MiddleCenter;
            // 
            // Com1TX
            // 
            this.Com1TX.BackColor = System.Drawing.Color.Transparent;
            this.Com1TX.BorderColor = System.Drawing.Color.FromArgb(((int)(((byte)(0)))), ((int)(((byte)(120)))), ((int)(((byte)(206)))));
            this.Com1TX.Font = new System.Drawing.Font("Microsoft Sans Serif", 6.75F, System.Drawing.FontStyle.Regular, System.Drawing.GraphicsUnit.Point, ((byte)(0)));
            this.Com1TX.ForeColor = System.Drawing.Color.FromArgb(((int)(((byte)(39)))), ((int)(((byte)(44)))), ((int)(((byte)(46)))));
            this.Com1TX.HasBorder = true;
            this.Com1TX.Location = new System.Drawing.Point(122, 12);
            this.Com1TX.Name = "Com1TX";
            this.Com1TX.Size = new System.Drawing.Size(28, 15);
            this.Com1TX.TabIndex = 11;
            this.Com1TX.Text = "TX";
            this.Com1TX.TextAlign = System.Drawing.ContentAlignment.MiddleCenter;
            // 
            // Com1Freq
            // 
            this.Com1Freq.AutoSize = true;
            this.Com1Freq.BorderColor = System.Drawing.Color.Empty;
            this.Com1Freq.Font = new System.Drawing.Font("Courier New", 9F, System.Drawing.FontStyle.Regular, System.Drawing.GraphicsUnit.Point, ((byte)(0)));
            this.Com1Freq.ForeColor = System.Drawing.Color.White;
            this.Com1Freq.HasBorder = false;
            this.Com1Freq.Location = new System.Drawing.Point(62, 12);
            this.Com1Freq.Name = "Com1Freq";
            this.Com1Freq.Size = new System.Drawing.Size(56, 15);
            this.Com1Freq.TabIndex = 10;
            this.Com1Freq.Text = "---.---";
            // 
            // lblCom1
            // 
            this.lblCom1.AutoSize = true;
            this.lblCom1.BorderColor = System.Drawing.Color.Empty;
            this.lblCom1.Font = new System.Drawing.Font("Courier New", 9F, System.Drawing.FontStyle.Regular, System.Drawing.GraphicsUnit.Point, ((byte)(0)));
            this.lblCom1.ForeColor = System.Drawing.Color.White;
            this.lblCom1.HasBorder = false;
            this.lblCom1.Location = new System.Drawing.Point(20, 12);
            this.lblCom1.Name = "lblCom1";
            this.lblCom1.Size = new System.Drawing.Size(42, 15);
            this.lblCom1.TabIndex = 9;
            this.lblCom1.Text = "COM1:";
            // 
            // MainForm
            // 
            this.AutoScaleDimensions = new System.Drawing.SizeF(6F, 13F);
            this.AutoScaleMode = System.Windows.Forms.AutoScaleMode.Font;
            this.BackColor = System.Drawing.Color.FromArgb(((int)(((byte)(20)))), ((int)(((byte)(22)))), ((int)(((byte)(24)))));
            this.ClientSize = new System.Drawing.Size(800, 280);
            this.Controls.Add(this.pnlTabs);
            this.Controls.Add(this.pnlToolbar);
            this.Controls.Add(this.pnlSidebar);
            this.Font = new System.Drawing.Font("Microsoft Sans Serif", 8.25F, System.Drawing.FontStyle.Regular, System.Drawing.GraphicsUnit.Point, ((byte)(0)));
            this.FormBorderStyle = System.Windows.Forms.FormBorderStyle.None;
            this.Icon = ((System.Drawing.Icon)(resources.GetObject("$this.Icon")));
            this.KeyPreview = true;
            this.MinimumSize = new System.Drawing.Size(800, 280);
            this.Name = "MainForm";
            this.Padding = new System.Windows.Forms.Padding(1);
            this.StartPosition = System.Windows.Forms.FormStartPosition.CenterScreen;
            this.Text = "xPilot";
            this.Activated += new System.EventHandler(this.MainForm_Activated);
            this.MouseDown += new System.Windows.Forms.MouseEventHandler(this.MainForm_MouseDown);
            this.controllerTreeContextMenu.ResumeLayout(false);
            this.pnlTabs.ResumeLayout(false);
            this.tabControl.ResumeLayout(false);
            this.tabPageMessages.ResumeLayout(false);
            this.pnlToolbar.ResumeLayout(false);
            this.pnlToolbar.PerformLayout();
            this.pnlSidebar.ResumeLayout(false);
            this.pnlTreeContainer.ResumeLayout(false);
            this.pnlComRadios.ResumeLayout(false);
            this.pnlComRadios.PerformLayout();
            this.ResumeLayout(false);

        }

        #endregion

        private TransparentClickPanel pnlSidebar;
        private TransparentClickPanel pnlComRadios;
        private TransparentClickPanel pnlToolbar;
        private TransparentClickLabel lblControllers;
        private TransparentClickPanel pnlTreeContainer;
        private System.Windows.Forms.TreeView treeControllers;
        private TransparentClickLabel lblCallsign;
        private FlatButton btnSettings;
        private FlatButton btnFlightPlan;
        private FlatButton btnConnect;
        private FlatButton btnClose;
        private FlatButton btnMinimize;
        private TransparentClickPanel pnlTabs;
        private ChatBox ChatMessageBox;
        private System.Windows.Forms.ContextMenuStrip controllerTreeContextMenu;
        private System.Windows.Forms.ToolStripMenuItem requestControllerInfo;
        private System.Windows.Forms.ToolStripMenuItem startPrivateChat;
        private System.ComponentModel.BackgroundWorker bwVersionCheck;
        private TransparentClickLabel Com2RX;
        private TransparentClickLabel Com2TX;
        private TransparentClickLabel Com2Freq;
        private TransparentClickLabel lblCom2;
        private TransparentClickLabel Com1RX;
        private TransparentClickLabel Com1TX;
        private TransparentClickLabel Com1Freq;
        private TransparentClickLabel lblCom1;
        private CustomTabControl tabControl;
        private System.Windows.Forms.TabPage tabPageMessages;
        private System.Windows.Forms.ToolTip hfTooltip;
        private FlatButton btnIdent;
        private FlatButton chkModeC;
    }
=======
﻿using XPilot.PilotClient;

namespace XPilot.PilotClient
{
    partial class MainForm
    {
        /// <summary>
        /// Required designer variable.
        /// </summary>
        private System.ComponentModel.IContainer components = null;

        /// <summary>
        /// Clean up any resources being used.
        /// </summary>
        /// <param name="disposing">true if managed resources should be disposed; otherwise, false.</param>
        protected override void Dispose(bool disposing)
        {
            if (disposing && (components != null))
            {
                components.Dispose();
            }
            base.Dispose(disposing);
        }

        #region Windows Form Designer generated code

        /// <summary>
        /// Required method for Designer support - do not modify
        /// the contents of this method with the code editor.
        /// </summary>
        private void InitializeComponent()
        {
            this.components = new System.ComponentModel.Container();
            System.Windows.Forms.TreeNode treeNode1 = new System.Windows.Forms.TreeNode("Center   ");
            System.Windows.Forms.TreeNode treeNode2 = new System.Windows.Forms.TreeNode("Approach/Departure     ");
            System.Windows.Forms.TreeNode treeNode3 = new System.Windows.Forms.TreeNode("Tower   ");
            System.Windows.Forms.TreeNode treeNode4 = new System.Windows.Forms.TreeNode("Ground   ");
            System.Windows.Forms.TreeNode treeNode5 = new System.Windows.Forms.TreeNode("Clearance Delivery   ");
            System.Windows.Forms.TreeNode treeNode6 = new System.Windows.Forms.TreeNode("ATIS   ");
            System.ComponentModel.ComponentResourceManager resources = new System.ComponentModel.ComponentResourceManager(typeof(MainForm));
            this.controllerTreeContextMenu = new System.Windows.Forms.ContextMenuStrip(this.components);
            this.requestControllerInfo = new System.Windows.Forms.ToolStripMenuItem();
            this.startPrivateChat = new System.Windows.Forms.ToolStripMenuItem();
            this.bwVersionCheck = new System.ComponentModel.BackgroundWorker();
            this.hfTooltip = new System.Windows.Forms.ToolTip(this.components);
            this.pnlTabs = new XPilot.PilotClient.TransparentClickPanel();
            this.tabControl = new XPilot.PilotClient.CustomTabControl();
            this.tabPageMessages = new System.Windows.Forms.TabPage();
            this.ChatMessageBox = new XPilot.PilotClient.ChatBox();
            this.pnlToolbar = new XPilot.PilotClient.TransparentClickPanel();
            this.btnIdent = new XPilot.PilotClient.FlatButton();
            this.chkModeC = new XPilot.PilotClient.FlatButton();
            this.btnMinimize = new XPilot.PilotClient.FlatButton();
            this.btnClose = new XPilot.PilotClient.FlatButton();
            this.lblCallsign = new XPilot.PilotClient.TransparentClickLabel();
            this.btnSettings = new XPilot.PilotClient.FlatButton();
            this.btnFlightPlan = new XPilot.PilotClient.FlatButton();
            this.btnConnect = new XPilot.PilotClient.FlatButton();
            this.pnlSidebar = new XPilot.PilotClient.TransparentClickPanel();
            this.pnlTreeContainer = new XPilot.PilotClient.TransparentClickPanel();
            this.treeControllers = new System.Windows.Forms.TreeView();
            this.lblControllers = new XPilot.PilotClient.TransparentClickLabel();
            this.pnlComRadios = new XPilot.PilotClient.TransparentClickPanel();
            this.Com2RX = new XPilot.PilotClient.TransparentClickLabel();
            this.Com2TX = new XPilot.PilotClient.TransparentClickLabel();
            this.Com2Freq = new XPilot.PilotClient.TransparentClickLabel();
            this.lblCom2 = new XPilot.PilotClient.TransparentClickLabel();
            this.Com1RX = new XPilot.PilotClient.TransparentClickLabel();
            this.Com1TX = new XPilot.PilotClient.TransparentClickLabel();
            this.Com1Freq = new XPilot.PilotClient.TransparentClickLabel();
            this.lblCom1 = new XPilot.PilotClient.TransparentClickLabel();
            this.controllerTreeContextMenu.SuspendLayout();
            this.pnlTabs.SuspendLayout();
            this.tabControl.SuspendLayout();
            this.tabPageMessages.SuspendLayout();
            this.pnlToolbar.SuspendLayout();
            this.pnlSidebar.SuspendLayout();
            this.pnlTreeContainer.SuspendLayout();
            this.pnlComRadios.SuspendLayout();
            this.SuspendLayout();
            // 
            // controllerTreeContextMenu
            // 
            this.controllerTreeContextMenu.Items.AddRange(new System.Windows.Forms.ToolStripItem[] {
            this.requestControllerInfo,
            this.startPrivateChat});
            this.controllerTreeContextMenu.Name = "contextMenuStrip1";
            this.controllerTreeContextMenu.Size = new System.Drawing.Size(197, 48);
            // 
            // requestControllerInfo
            // 
            this.requestControllerInfo.Name = "requestControllerInfo";
            this.requestControllerInfo.Size = new System.Drawing.Size(196, 22);
            this.requestControllerInfo.Text = "Request Controller Info";
            this.requestControllerInfo.Click += new System.EventHandler(this.requestControllerInfo_Click);
            // 
            // startPrivateChat
            // 
            this.startPrivateChat.Name = "startPrivateChat";
            this.startPrivateChat.Size = new System.Drawing.Size(196, 22);
            this.startPrivateChat.Text = "Start Private Chat";
            this.startPrivateChat.Click += new System.EventHandler(this.startPrivateChat_Click);
            // 
            // pnlTabs
            // 
            this.pnlTabs.BackColor = System.Drawing.Color.Transparent;
            this.pnlTabs.BorderColor = System.Drawing.Color.Transparent;
            this.pnlTabs.Controls.Add(this.tabControl);
            this.pnlTabs.Dock = System.Windows.Forms.DockStyle.Fill;
            this.pnlTabs.Location = new System.Drawing.Point(189, 61);
            this.pnlTabs.Name = "pnlTabs";
            this.pnlTabs.Padding = new System.Windows.Forms.Padding(10);
            this.pnlTabs.Size = new System.Drawing.Size(540, 148);
            this.pnlTabs.TabIndex = 2;
            // 
            // tabControl
            // 
            this.tabControl.BackgroundColor = System.Drawing.Color.FromArgb(((int)(((byte)(20)))), ((int)(((byte)(22)))), ((int)(((byte)(24)))));
            this.tabControl.BorderColor = System.Drawing.Color.FromArgb(((int)(((byte)(92)))), ((int)(((byte)(92)))), ((int)(((byte)(92)))));
            this.tabControl.Controls.Add(this.tabPageMessages);
            this.tabControl.Dock = System.Windows.Forms.DockStyle.Fill;
            this.tabControl.DrawMode = System.Windows.Forms.TabDrawMode.OwnerDrawFixed;
            this.tabControl.ItemSize = new System.Drawing.Size(100, 21);
            this.tabControl.Location = new System.Drawing.Point(10, 10);
            this.tabControl.Name = "tabControl";
            this.tabControl.SelectedIndex = 0;
            this.tabControl.Size = new System.Drawing.Size(520, 128);
            this.tabControl.SizeMode = System.Windows.Forms.TabSizeMode.Fixed;
            this.tabControl.TabIndex = 1;
            this.tabControl.SelectedIndexChanged += new System.EventHandler(this.TabControl_SelectedIndexChanged);
            // 
            // tabPageMessages
            // 
            this.tabPageMessages.BackColor = System.Drawing.Color.FromArgb(((int)(((byte)(20)))), ((int)(((byte)(22)))), ((int)(((byte)(24)))));
            this.tabPageMessages.Controls.Add(this.ChatMessageBox);
            this.tabPageMessages.ForeColor = System.Drawing.Color.Silver;
            this.tabPageMessages.Location = new System.Drawing.Point(4, 25);
            this.tabPageMessages.Name = "tabPageMessages";
            this.tabPageMessages.Size = new System.Drawing.Size(512, 99);
            this.tabPageMessages.TabIndex = 0;
            this.tabPageMessages.Text = "Messages";
            // 
            // ChatMessageBox
            // 
            this.ChatMessageBox.BackColor = System.Drawing.Color.Black;
            this.ChatMessageBox.Dock = System.Windows.Forms.DockStyle.Fill;
            this.ChatMessageBox.Location = new System.Drawing.Point(0, 0);
            this.ChatMessageBox.Margin = new System.Windows.Forms.Padding(0);
            this.ChatMessageBox.Name = "ChatMessageBox";
            this.ChatMessageBox.Size = new System.Drawing.Size(512, 99);
            this.ChatMessageBox.TabIndex = 0;
            // 
            // pnlToolbar
            // 
            this.pnlToolbar.BackColor = System.Drawing.Color.FromArgb(((int)(((byte)(39)))), ((int)(((byte)(44)))), ((int)(((byte)(46)))));
            this.pnlToolbar.BorderColor = System.Drawing.Color.Transparent;
            this.pnlToolbar.Controls.Add(this.btnIdent);
            this.pnlToolbar.Controls.Add(this.chkModeC);
            this.pnlToolbar.Controls.Add(this.btnMinimize);
            this.pnlToolbar.Controls.Add(this.btnClose);
            this.pnlToolbar.Controls.Add(this.lblCallsign);
            this.pnlToolbar.Controls.Add(this.btnSettings);
            this.pnlToolbar.Controls.Add(this.btnFlightPlan);
            this.pnlToolbar.Controls.Add(this.btnConnect);
            this.pnlToolbar.Dock = System.Windows.Forms.DockStyle.Top;
            this.pnlToolbar.Location = new System.Drawing.Point(189, 1);
            this.pnlToolbar.Name = "pnlToolbar";
            this.pnlToolbar.Size = new System.Drawing.Size(540, 60);
            this.pnlToolbar.TabIndex = 1;
            // 
            // btnIdent
            // 
            this.btnIdent.BorderColor = System.Drawing.Color.FromArgb(((int)(((byte)(100)))), ((int)(((byte)(100)))), ((int)(((byte)(100)))));
            this.btnIdent.Clicked = false;
            this.btnIdent.ClickedColor = System.Drawing.Color.FromArgb(((int)(((byte)(0)))), ((int)(((byte)(120)))), ((int)(((byte)(206)))));
            this.btnIdent.Cursor = System.Windows.Forms.Cursors.Hand;
            this.btnIdent.DisabledTextColor = System.Drawing.Color.DarkGray;
            this.btnIdent.Enabled = false;
            this.btnIdent.Font = new System.Drawing.Font("Segoe UI", 9F, System.Drawing.FontStyle.Regular, System.Drawing.GraphicsUnit.Point, ((byte)(0)));
            this.btnIdent.ForeColor = System.Drawing.Color.White;
            this.btnIdent.Location = new System.Drawing.Point(177, 19);
            this.btnIdent.Name = "btnIdent";
            this.btnIdent.Pushed = false;
            this.btnIdent.PushedColor = System.Drawing.Color.FromArgb(((int)(((byte)(0)))), ((int)(((byte)(120)))), ((int)(((byte)(206)))));
            this.btnIdent.Size = new System.Drawing.Size(75, 23);
            this.btnIdent.TabIndex = 8;
            this.btnIdent.Text = "Ident";
            this.btnIdent.Click += new System.EventHandler(this.btnIdent_Click);
            // 
            // chkModeC
            // 
            this.chkModeC.BorderColor = System.Drawing.Color.FromArgb(((int)(((byte)(100)))), ((int)(((byte)(100)))), ((int)(((byte)(100)))));
            this.chkModeC.Clicked = false;
            this.chkModeC.ClickedColor = System.Drawing.Color.FromArgb(((int)(((byte)(0)))), ((int)(((byte)(120)))), ((int)(((byte)(206)))));
            this.chkModeC.Cursor = System.Windows.Forms.Cursors.Hand;
            this.chkModeC.DisabledTextColor = System.Drawing.Color.DarkGray;
            this.chkModeC.Enabled = false;
            this.chkModeC.Font = new System.Drawing.Font("Segoe UI", 9F, System.Drawing.FontStyle.Regular, System.Drawing.GraphicsUnit.Point, ((byte)(0)));
            this.chkModeC.ForeColor = System.Drawing.Color.White;
            this.chkModeC.Location = new System.Drawing.Point(93, 19);
            this.chkModeC.Name = "chkModeC";
            this.chkModeC.Pushed = false;
            this.chkModeC.PushedColor = System.Drawing.Color.FromArgb(((int)(((byte)(0)))), ((int)(((byte)(120)))), ((int)(((byte)(206)))));
            this.chkModeC.Size = new System.Drawing.Size(75, 23);
            this.chkModeC.TabIndex = 7;
            this.chkModeC.Text = "Mode C";
            this.chkModeC.Click += new System.EventHandler(this.chkModeC_Click);
            // 
            // btnMinimize
            // 
            this.btnMinimize.Anchor = ((System.Windows.Forms.AnchorStyles)((System.Windows.Forms.AnchorStyles.Top | System.Windows.Forms.AnchorStyles.Right)));
            this.btnMinimize.BorderColor = System.Drawing.Color.FromArgb(((int)(((byte)(100)))), ((int)(((byte)(100)))), ((int)(((byte)(100)))));
            this.btnMinimize.Clicked = false;
            this.btnMinimize.ClickedColor = System.Drawing.Color.FromArgb(((int)(((byte)(0)))), ((int)(((byte)(120)))), ((int)(((byte)(206)))));
            this.btnMinimize.Cursor = System.Windows.Forms.Cursors.Hand;
            this.btnMinimize.DisabledTextColor = System.Drawing.Color.DarkGray;
            this.btnMinimize.Font = new System.Drawing.Font("Segoe UI", 9F, System.Drawing.FontStyle.Regular, System.Drawing.GraphicsUnit.Point, ((byte)(0)));
            this.btnMinimize.ForeColor = System.Drawing.Color.FromArgb(((int)(((byte)(230)))), ((int)(((byte)(230)))), ((int)(((byte)(230)))));
            this.btnMinimize.Location = new System.Drawing.Point(484, 19);
            this.btnMinimize.Name = "btnMinimize";
            this.btnMinimize.Pushed = false;
            this.btnMinimize.PushedColor = System.Drawing.Color.FromArgb(((int)(((byte)(0)))), ((int)(((byte)(120)))), ((int)(((byte)(206)))));
            this.btnMinimize.Size = new System.Drawing.Size(20, 23);
            this.btnMinimize.TabIndex = 6;
            this.btnMinimize.Text = "–";
            this.btnMinimize.Click += new System.EventHandler(this.btnMinimize_Click);
            // 
            // btnClose
            // 
            this.btnClose.Anchor = ((System.Windows.Forms.AnchorStyles)((System.Windows.Forms.AnchorStyles.Top | System.Windows.Forms.AnchorStyles.Right)));
            this.btnClose.BackColor = System.Drawing.Color.FromArgb(((int)(((byte)(207)))), ((int)(((byte)(94)))), ((int)(((byte)(57)))));
            this.btnClose.BorderColor = System.Drawing.Color.FromArgb(((int)(((byte)(192)))), ((int)(((byte)(57)))), ((int)(((byte)(43)))));
            this.btnClose.Clicked = false;
            this.btnClose.ClickedColor = System.Drawing.Color.FromArgb(((int)(((byte)(0)))), ((int)(((byte)(120)))), ((int)(((byte)(206)))));
            this.btnClose.Cursor = System.Windows.Forms.Cursors.Hand;
            this.btnClose.DisabledTextColor = System.Drawing.Color.DarkGray;
            this.btnClose.Font = new System.Drawing.Font("Segoe UI", 9F, System.Drawing.FontStyle.Bold, System.Drawing.GraphicsUnit.Point, ((byte)(0)));
            this.btnClose.ForeColor = System.Drawing.Color.White;
            this.btnClose.Location = new System.Drawing.Point(510, 19);
            this.btnClose.Name = "btnClose";
            this.btnClose.Pushed = false;
            this.btnClose.PushedColor = System.Drawing.Color.FromArgb(((int)(((byte)(231)))), ((int)(((byte)(76)))), ((int)(((byte)(60)))));
            this.btnClose.Size = new System.Drawing.Size(20, 23);
            this.btnClose.TabIndex = 2;
            this.btnClose.Text = "X";
            this.btnClose.Click += new System.EventHandler(this.btnClose_Click);
            // 
            // lblCallsign
            // 
            this.lblCallsign.Anchor = ((System.Windows.Forms.AnchorStyles)((System.Windows.Forms.AnchorStyles.Left | System.Windows.Forms.AnchorStyles.Right)));
            this.lblCallsign.AutoSize = true;
            this.lblCallsign.BorderColor = System.Drawing.Color.Empty;
            this.lblCallsign.Font = new System.Drawing.Font("Consolas", 9.75F, System.Drawing.FontStyle.Regular, System.Drawing.GraphicsUnit.Point, ((byte)(0)));
            this.lblCallsign.ForeColor = System.Drawing.Color.FromArgb(((int)(((byte)(230)))), ((int)(((byte)(230)))), ((int)(((byte)(230)))));
            this.lblCallsign.HasBorder = false;
            this.lblCallsign.Location = new System.Drawing.Point(421, 23);
            this.lblCallsign.Name = "lblCallsign";
            this.lblCallsign.Size = new System.Drawing.Size(56, 15);
            this.lblCallsign.TabIndex = 5;
            this.lblCallsign.Text = "-------";
            this.lblCallsign.TextAlign = System.Drawing.ContentAlignment.MiddleLeft;
            // 
            // btnSettings
            // 
            this.btnSettings.BorderColor = System.Drawing.Color.FromArgb(((int)(((byte)(100)))), ((int)(((byte)(100)))), ((int)(((byte)(100)))));
            this.btnSettings.Clicked = false;
            this.btnSettings.ClickedColor = System.Drawing.Color.FromArgb(((int)(((byte)(0)))), ((int)(((byte)(120)))), ((int)(((byte)(206)))));
            this.btnSettings.Cursor = System.Windows.Forms.Cursors.Hand;
            this.btnSettings.DisabledTextColor = System.Drawing.Color.DarkGray;
            this.btnSettings.Font = new System.Drawing.Font("Segoe UI", 9F, System.Drawing.FontStyle.Regular, System.Drawing.GraphicsUnit.Point, ((byte)(0)));
            this.btnSettings.ForeColor = System.Drawing.Color.White;
            this.btnSettings.Location = new System.Drawing.Point(339, 19);
            this.btnSettings.Name = "btnSettings";
            this.btnSettings.Pushed = false;
            this.btnSettings.PushedColor = System.Drawing.Color.FromArgb(((int)(((byte)(0)))), ((int)(((byte)(120)))), ((int)(((byte)(206)))));
            this.btnSettings.Size = new System.Drawing.Size(75, 23);
            this.btnSettings.TabIndex = 4;
            this.btnSettings.Text = "Settings";
            this.btnSettings.Click += new System.EventHandler(this.btnSettings_Click);
            // 
            // btnFlightPlan
            // 
            this.btnFlightPlan.BorderColor = System.Drawing.Color.FromArgb(((int)(((byte)(100)))), ((int)(((byte)(100)))), ((int)(((byte)(100)))));
            this.btnFlightPlan.Clicked = false;
            this.btnFlightPlan.ClickedColor = System.Drawing.Color.FromArgb(((int)(((byte)(0)))), ((int)(((byte)(120)))), ((int)(((byte)(206)))));
            this.btnFlightPlan.Cursor = System.Windows.Forms.Cursors.Hand;
            this.btnFlightPlan.DisabledTextColor = System.Drawing.Color.DarkGray;
            this.btnFlightPlan.Font = new System.Drawing.Font("Segoe UI", 9F, System.Drawing.FontStyle.Regular, System.Drawing.GraphicsUnit.Point, ((byte)(0)));
            this.btnFlightPlan.ForeColor = System.Drawing.Color.White;
            this.btnFlightPlan.Location = new System.Drawing.Point(258, 19);
            this.btnFlightPlan.Name = "btnFlightPlan";
            this.btnFlightPlan.Pushed = false;
            this.btnFlightPlan.PushedColor = System.Drawing.Color.FromArgb(((int)(((byte)(0)))), ((int)(((byte)(120)))), ((int)(((byte)(206)))));
            this.btnFlightPlan.Size = new System.Drawing.Size(75, 23);
            this.btnFlightPlan.TabIndex = 3;
            this.btnFlightPlan.Text = "Flight Plan";
            this.btnFlightPlan.Click += new System.EventHandler(this.btnFlightPlan_Click);
            // 
            // btnConnect
            // 
            this.btnConnect.BorderColor = System.Drawing.Color.FromArgb(((int)(((byte)(100)))), ((int)(((byte)(100)))), ((int)(((byte)(100)))));
            this.btnConnect.Clicked = false;
            this.btnConnect.ClickedColor = System.Drawing.Color.FromArgb(((int)(((byte)(0)))), ((int)(((byte)(120)))), ((int)(((byte)(206)))));
            this.btnConnect.Cursor = System.Windows.Forms.Cursors.Hand;
            this.btnConnect.DisabledTextColor = System.Drawing.Color.DarkGray;
            this.btnConnect.Font = new System.Drawing.Font("Segoe UI", 9F, System.Drawing.FontStyle.Regular, System.Drawing.GraphicsUnit.Point, ((byte)(0)));
            this.btnConnect.ForeColor = System.Drawing.Color.White;
            this.btnConnect.Location = new System.Drawing.Point(14, 19);
            this.btnConnect.Name = "btnConnect";
            this.btnConnect.Pushed = false;
            this.btnConnect.PushedColor = System.Drawing.Color.FromArgb(((int)(((byte)(0)))), ((int)(((byte)(120)))), ((int)(((byte)(206)))));
            this.btnConnect.Size = new System.Drawing.Size(75, 23);
            this.btnConnect.TabIndex = 0;
            this.btnConnect.Text = "Connect";
            this.btnConnect.Click += new System.EventHandler(this.btnConnect_Click);
            // 
            // pnlSidebar
            // 
            this.pnlSidebar.AutoSizeMode = System.Windows.Forms.AutoSizeMode.GrowAndShrink;
            this.pnlSidebar.BackColor = System.Drawing.Color.FromArgb(((int)(((byte)(39)))), ((int)(((byte)(44)))), ((int)(((byte)(46)))));
            this.pnlSidebar.BorderColor = System.Drawing.Color.Transparent;
            this.pnlSidebar.Controls.Add(this.pnlTreeContainer);
            this.pnlSidebar.Controls.Add(this.lblControllers);
            this.pnlSidebar.Controls.Add(this.pnlComRadios);
            this.pnlSidebar.Dock = System.Windows.Forms.DockStyle.Left;
            this.pnlSidebar.Location = new System.Drawing.Point(1, 1);
            this.pnlSidebar.Name = "pnlSidebar";
            this.pnlSidebar.Size = new System.Drawing.Size(188, 208);
            this.pnlSidebar.TabIndex = 0;
            // 
            // pnlTreeContainer
            // 
            this.pnlTreeContainer.BackColor = System.Drawing.Color.FromArgb(((int)(((byte)(39)))), ((int)(((byte)(44)))), ((int)(((byte)(46)))));
            this.pnlTreeContainer.BorderColor = System.Drawing.Color.Transparent;
            this.pnlTreeContainer.Controls.Add(this.treeControllers);
            this.pnlTreeContainer.Dock = System.Windows.Forms.DockStyle.Fill;
            this.pnlTreeContainer.Location = new System.Drawing.Point(0, 85);
            this.pnlTreeContainer.Name = "pnlTreeContainer";
            this.pnlTreeContainer.Padding = new System.Windows.Forms.Padding(5);
            this.pnlTreeContainer.Size = new System.Drawing.Size(188, 123);
            this.pnlTreeContainer.TabIndex = 3;
            // 
            // treeControllers
            // 
            this.treeControllers.BackColor = System.Drawing.Color.FromArgb(((int)(((byte)(39)))), ((int)(((byte)(44)))), ((int)(((byte)(46)))));
            this.treeControllers.BorderStyle = System.Windows.Forms.BorderStyle.None;
            this.treeControllers.Dock = System.Windows.Forms.DockStyle.Fill;
            this.treeControllers.Font = new System.Drawing.Font("Segoe UI", 9F, System.Drawing.FontStyle.Regular, System.Drawing.GraphicsUnit.Point, ((byte)(0)));
            this.treeControllers.ForeColor = System.Drawing.Color.WhiteSmoke;
            this.treeControllers.Indent = 19;
            this.treeControllers.Location = new System.Drawing.Point(5, 5);
            this.treeControllers.MinimumSize = new System.Drawing.Size(1, 1);
            this.treeControllers.Name = "treeControllers";
            treeNode1.Name = "Center";
            treeNode1.NodeFont = new System.Drawing.Font("Segoe UI", 9F, System.Drawing.FontStyle.Bold, System.Drawing.GraphicsUnit.Point, ((byte)(0)));
            treeNode1.Text = "Center   ";
            treeNode2.Name = "Approach";
            treeNode2.NodeFont = new System.Drawing.Font("Segoe UI", 9F, System.Drawing.FontStyle.Bold);
            treeNode2.Text = "Approach/Departure     ";
            treeNode3.Name = "Tower";
            treeNode3.NodeFont = new System.Drawing.Font("Segoe UI", 9F, System.Drawing.FontStyle.Bold);
            treeNode3.Text = "Tower   ";
            treeNode4.Name = "Ground";
            treeNode4.NodeFont = new System.Drawing.Font("Segoe UI", 9F, System.Drawing.FontStyle.Bold);
            treeNode4.Text = "Ground   ";
            treeNode5.Name = "Delivery";
            treeNode5.NodeFont = new System.Drawing.Font("Segoe UI", 9F, System.Drawing.FontStyle.Bold);
            treeNode5.Text = "Clearance Delivery   ";
            treeNode6.Name = "ATIS";
            treeNode6.NodeFont = new System.Drawing.Font("Segoe UI", 9F, System.Drawing.FontStyle.Bold);
            treeNode6.Text = "ATIS   ";
            this.treeControllers.Nodes.AddRange(new System.Windows.Forms.TreeNode[] {
            treeNode1,
            treeNode2,
            treeNode3,
            treeNode4,
            treeNode5,
            treeNode6});
            this.treeControllers.ShowNodeToolTips = true;
            this.treeControllers.ShowPlusMinus = false;
            this.treeControllers.ShowRootLines = false;
            this.treeControllers.Size = new System.Drawing.Size(178, 113);
            this.treeControllers.TabIndex = 5;
            this.treeControllers.TabStop = false;
            this.treeControllers.BeforeCollapse += new System.Windows.Forms.TreeViewCancelEventHandler(this.treeControllers_BeforeCollapse);
            this.treeControllers.AfterCollapse += new System.Windows.Forms.TreeViewEventHandler(this.treeControllers_AfterCollapse);
            this.treeControllers.AfterExpand += new System.Windows.Forms.TreeViewEventHandler(this.treeControllers_AfterExpand);
            this.treeControllers.BeforeSelect += new System.Windows.Forms.TreeViewCancelEventHandler(this.treeControllers_BeforeSelect);
            this.treeControllers.NodeMouseClick += new System.Windows.Forms.TreeNodeMouseClickEventHandler(this.treeControllers_NodeMouseClick);
            this.treeControllers.NodeMouseDoubleClick += new System.Windows.Forms.TreeNodeMouseClickEventHandler(this.treeControllers_NodeMouseDoubleClick);
            this.treeControllers.MouseUp += new System.Windows.Forms.MouseEventHandler(this.treeControllers_MouseUp);
            // 
            // lblControllers
            // 
            this.lblControllers.BorderColor = System.Drawing.Color.Empty;
            this.lblControllers.Dock = System.Windows.Forms.DockStyle.Top;
            this.lblControllers.Font = new System.Drawing.Font("Segoe UI", 9.75F, System.Drawing.FontStyle.Bold, System.Drawing.GraphicsUnit.Point, ((byte)(0)));
            this.lblControllers.ForeColor = System.Drawing.Color.White;
            this.lblControllers.HasBorder = false;
            this.lblControllers.Location = new System.Drawing.Point(0, 60);
            this.lblControllers.Name = "lblControllers";
            this.lblControllers.Size = new System.Drawing.Size(188, 25);
            this.lblControllers.TabIndex = 2;
            this.lblControllers.Text = "Nearby Controllers:";
            this.lblControllers.TextAlign = System.Drawing.ContentAlignment.MiddleCenter;
            // 
            // pnlComRadios
            // 
            this.pnlComRadios.BackColor = System.Drawing.Color.FromArgb(((int)(((byte)(1)))), ((int)(((byte)(100)))), ((int)(((byte)(173)))));
            this.pnlComRadios.BorderColor = System.Drawing.Color.Transparent;
            this.pnlComRadios.Controls.Add(this.Com2RX);
            this.pnlComRadios.Controls.Add(this.Com2TX);
            this.pnlComRadios.Controls.Add(this.Com2Freq);
            this.pnlComRadios.Controls.Add(this.lblCom2);
            this.pnlComRadios.Controls.Add(this.Com1RX);
            this.pnlComRadios.Controls.Add(this.Com1TX);
            this.pnlComRadios.Controls.Add(this.Com1Freq);
            this.pnlComRadios.Controls.Add(this.lblCom1);
            this.pnlComRadios.Dock = System.Windows.Forms.DockStyle.Top;
            this.pnlComRadios.Location = new System.Drawing.Point(0, 0);
            this.pnlComRadios.Name = "pnlComRadios";
            this.pnlComRadios.Size = new System.Drawing.Size(188, 60);
            this.pnlComRadios.TabIndex = 1;
            // 
            // Com2RX
            // 
            this.Com2RX.BackColor = System.Drawing.Color.Transparent;
            this.Com2RX.BorderColor = System.Drawing.Color.FromArgb(((int)(((byte)(0)))), ((int)(((byte)(120)))), ((int)(((byte)(206)))));
            this.Com2RX.Font = new System.Drawing.Font("Microsoft Sans Serif", 6.75F, System.Drawing.FontStyle.Regular, System.Drawing.GraphicsUnit.Point, ((byte)(0)));
            this.Com2RX.ForeColor = System.Drawing.Color.FromArgb(((int)(((byte)(39)))), ((int)(((byte)(44)))), ((int)(((byte)(46)))));
            this.Com2RX.HasBorder = true;
            this.Com2RX.Location = new System.Drawing.Point(152, 34);
            this.Com2RX.Name = "Com2RX";
            this.Com2RX.Size = new System.Drawing.Size(28, 15);
            this.Com2RX.TabIndex = 16;
            this.Com2RX.Text = "RX";
            this.Com2RX.TextAlign = System.Drawing.ContentAlignment.MiddleCenter;
            // 
            // Com2TX
            // 
            this.Com2TX.BackColor = System.Drawing.Color.Transparent;
            this.Com2TX.BorderColor = System.Drawing.Color.FromArgb(((int)(((byte)(0)))), ((int)(((byte)(120)))), ((int)(((byte)(206)))));
            this.Com2TX.Font = new System.Drawing.Font("Microsoft Sans Serif", 6.75F, System.Drawing.FontStyle.Regular, System.Drawing.GraphicsUnit.Point, ((byte)(0)));
            this.Com2TX.ForeColor = System.Drawing.Color.FromArgb(((int)(((byte)(39)))), ((int)(((byte)(44)))), ((int)(((byte)(46)))));
            this.Com2TX.HasBorder = true;
            this.Com2TX.Location = new System.Drawing.Point(122, 34);
            this.Com2TX.Name = "Com2TX";
            this.Com2TX.Size = new System.Drawing.Size(28, 15);
            this.Com2TX.TabIndex = 15;
            this.Com2TX.Text = "TX";
            this.Com2TX.TextAlign = System.Drawing.ContentAlignment.MiddleCenter;
            // 
            // Com2Freq
            // 
            this.Com2Freq.AutoSize = true;
            this.Com2Freq.BorderColor = System.Drawing.Color.Empty;
            this.Com2Freq.Font = new System.Drawing.Font("Courier New", 9F, System.Drawing.FontStyle.Regular, System.Drawing.GraphicsUnit.Point, ((byte)(0)));
            this.Com2Freq.ForeColor = System.Drawing.Color.White;
            this.Com2Freq.HasBorder = false;
            this.Com2Freq.Location = new System.Drawing.Point(62, 34);
            this.Com2Freq.Name = "Com2Freq";
            this.Com2Freq.Size = new System.Drawing.Size(56, 15);
            this.Com2Freq.TabIndex = 14;
            this.Com2Freq.Text = "---.---";
            // 
            // lblCom2
            // 
            this.lblCom2.AutoSize = true;
            this.lblCom2.BorderColor = System.Drawing.Color.Empty;
            this.lblCom2.Font = new System.Drawing.Font("Courier New", 9F, System.Drawing.FontStyle.Regular, System.Drawing.GraphicsUnit.Point, ((byte)(0)));
            this.lblCom2.ForeColor = System.Drawing.Color.White;
            this.lblCom2.HasBorder = false;
            this.lblCom2.Location = new System.Drawing.Point(20, 34);
            this.lblCom2.Name = "lblCom2";
            this.lblCom2.Size = new System.Drawing.Size(42, 15);
            this.lblCom2.TabIndex = 13;
            this.lblCom2.Text = "COM2:";
            // 
            // Com1RX
            // 
            this.Com1RX.BackColor = System.Drawing.Color.Transparent;
            this.Com1RX.BorderColor = System.Drawing.Color.FromArgb(((int)(((byte)(0)))), ((int)(((byte)(120)))), ((int)(((byte)(206)))));
            this.Com1RX.Font = new System.Drawing.Font("Microsoft Sans Serif", 6.75F, System.Drawing.FontStyle.Regular, System.Drawing.GraphicsUnit.Point, ((byte)(0)));
            this.Com1RX.ForeColor = System.Drawing.Color.FromArgb(((int)(((byte)(39)))), ((int)(((byte)(44)))), ((int)(((byte)(46)))));
            this.Com1RX.HasBorder = true;
            this.Com1RX.Location = new System.Drawing.Point(152, 12);
            this.Com1RX.Name = "Com1RX";
            this.Com1RX.Size = new System.Drawing.Size(28, 15);
            this.Com1RX.TabIndex = 12;
            this.Com1RX.Text = "RX";
            this.Com1RX.TextAlign = System.Drawing.ContentAlignment.MiddleCenter;
            // 
            // Com1TX
            // 
            this.Com1TX.BackColor = System.Drawing.Color.Transparent;
            this.Com1TX.BorderColor = System.Drawing.Color.FromArgb(((int)(((byte)(0)))), ((int)(((byte)(120)))), ((int)(((byte)(206)))));
            this.Com1TX.Font = new System.Drawing.Font("Microsoft Sans Serif", 6.75F, System.Drawing.FontStyle.Regular, System.Drawing.GraphicsUnit.Point, ((byte)(0)));
            this.Com1TX.ForeColor = System.Drawing.Color.FromArgb(((int)(((byte)(39)))), ((int)(((byte)(44)))), ((int)(((byte)(46)))));
            this.Com1TX.HasBorder = true;
            this.Com1TX.Location = new System.Drawing.Point(122, 12);
            this.Com1TX.Name = "Com1TX";
            this.Com1TX.Size = new System.Drawing.Size(28, 15);
            this.Com1TX.TabIndex = 11;
            this.Com1TX.Text = "TX";
            this.Com1TX.TextAlign = System.Drawing.ContentAlignment.MiddleCenter;
            // 
            // Com1Freq
            // 
            this.Com1Freq.AutoSize = true;
            this.Com1Freq.BorderColor = System.Drawing.Color.Empty;
            this.Com1Freq.Font = new System.Drawing.Font("Courier New", 9F, System.Drawing.FontStyle.Regular, System.Drawing.GraphicsUnit.Point, ((byte)(0)));
            this.Com1Freq.ForeColor = System.Drawing.Color.White;
            this.Com1Freq.HasBorder = false;
            this.Com1Freq.Location = new System.Drawing.Point(62, 12);
            this.Com1Freq.Name = "Com1Freq";
            this.Com1Freq.Size = new System.Drawing.Size(56, 15);
            this.Com1Freq.TabIndex = 10;
            this.Com1Freq.Text = "---.---";
            // 
            // lblCom1
            // 
            this.lblCom1.AutoSize = true;
            this.lblCom1.BorderColor = System.Drawing.Color.Empty;
            this.lblCom1.Font = new System.Drawing.Font("Courier New", 9F, System.Drawing.FontStyle.Regular, System.Drawing.GraphicsUnit.Point, ((byte)(0)));
            this.lblCom1.ForeColor = System.Drawing.Color.White;
            this.lblCom1.HasBorder = false;
            this.lblCom1.Location = new System.Drawing.Point(20, 12);
            this.lblCom1.Name = "lblCom1";
            this.lblCom1.Size = new System.Drawing.Size(42, 15);
            this.lblCom1.TabIndex = 9;
            this.lblCom1.Text = "COM1:";
            // 
            // MainForm
            // 
            this.AutoScaleDimensions = new System.Drawing.SizeF(6F, 13F);
            this.AutoScaleMode = System.Windows.Forms.AutoScaleMode.Font;
            this.BackColor = System.Drawing.Color.FromArgb(((int)(((byte)(20)))), ((int)(((byte)(22)))), ((int)(((byte)(24)))));
            this.ClientSize = new System.Drawing.Size(730, 210);
            this.Controls.Add(this.pnlTabs);
            this.Controls.Add(this.pnlToolbar);
            this.Controls.Add(this.pnlSidebar);
            this.FormBorderStyle = System.Windows.Forms.FormBorderStyle.None;
            this.Icon = ((System.Drawing.Icon)(resources.GetObject("$this.Icon")));
            this.KeyPreview = true;
            this.MinimumSize = new System.Drawing.Size(730, 210);
            this.Name = "MainForm";
            this.Padding = new System.Windows.Forms.Padding(1);
            this.StartPosition = System.Windows.Forms.FormStartPosition.CenterScreen;
            this.Text = "xPilot";
            this.Activated += new System.EventHandler(this.MainForm_Activated);
            this.MouseDown += new System.Windows.Forms.MouseEventHandler(this.MainForm_MouseDown);
            this.controllerTreeContextMenu.ResumeLayout(false);
            this.pnlTabs.ResumeLayout(false);
            this.tabControl.ResumeLayout(false);
            this.tabPageMessages.ResumeLayout(false);
            this.pnlToolbar.ResumeLayout(false);
            this.pnlToolbar.PerformLayout();
            this.pnlSidebar.ResumeLayout(false);
            this.pnlTreeContainer.ResumeLayout(false);
            this.pnlComRadios.ResumeLayout(false);
            this.pnlComRadios.PerformLayout();
            this.ResumeLayout(false);

        }

        #endregion

        private TransparentClickPanel pnlSidebar;
        private TransparentClickPanel pnlComRadios;
        private TransparentClickPanel pnlToolbar;
        private TransparentClickLabel lblControllers;
        private TransparentClickPanel pnlTreeContainer;
        private System.Windows.Forms.TreeView treeControllers;
        private TransparentClickLabel lblCallsign;
        private FlatButton btnSettings;
        private FlatButton btnFlightPlan;
        private FlatButton btnConnect;
        private FlatButton btnClose;
        private FlatButton btnMinimize;
        private TransparentClickPanel pnlTabs;
        private ChatBox ChatMessageBox;
        private System.Windows.Forms.ContextMenuStrip controllerTreeContextMenu;
        private System.Windows.Forms.ToolStripMenuItem requestControllerInfo;
        private System.Windows.Forms.ToolStripMenuItem startPrivateChat;
        private System.ComponentModel.BackgroundWorker bwVersionCheck;
        private TransparentClickLabel Com2RX;
        private TransparentClickLabel Com2TX;
        private TransparentClickLabel Com2Freq;
        private TransparentClickLabel lblCom2;
        private TransparentClickLabel Com1RX;
        private TransparentClickLabel Com1TX;
        private TransparentClickLabel Com1Freq;
        private TransparentClickLabel lblCom1;
        private CustomTabControl tabControl;
        private System.Windows.Forms.TabPage tabPageMessages;
        private System.Windows.Forms.ToolTip hfTooltip;
        private FlatButton btnIdent;
        private FlatButton chkModeC;
    }
>>>>>>> 8046cab8
}<|MERGE_RESOLUTION|>--- conflicted
+++ resolved
@@ -1,4 +1,3 @@
-<<<<<<< HEAD
 ﻿using XPilot.PilotClient;
 
 namespace XPilot.PilotClient
@@ -108,604 +107,6 @@
             this.pnlTabs.BorderColor = System.Drawing.Color.Transparent;
             this.pnlTabs.Controls.Add(this.tabControl);
             this.pnlTabs.Dock = System.Windows.Forms.DockStyle.Fill;
-            this.pnlTabs.Location = new System.Drawing.Point(201, 61);
-            this.pnlTabs.Name = "pnlTabs";
-            this.pnlTabs.Padding = new System.Windows.Forms.Padding(10, 10, 10, 10);
-            this.pnlTabs.Size = new System.Drawing.Size(598, 218);
-            this.pnlTabs.TabIndex = 2;
-            // 
-            // tabControl
-            // 
-            this.tabControl.BackgroundColor = System.Drawing.Color.FromArgb(((int)(((byte)(20)))), ((int)(((byte)(22)))), ((int)(((byte)(24)))));
-            this.tabControl.BorderColor = System.Drawing.Color.FromArgb(((int)(((byte)(92)))), ((int)(((byte)(92)))), ((int)(((byte)(92)))));
-            this.tabControl.Controls.Add(this.tabPageMessages);
-            this.tabControl.Dock = System.Windows.Forms.DockStyle.Fill;
-            this.tabControl.DrawMode = System.Windows.Forms.TabDrawMode.OwnerDrawFixed;
-            this.tabControl.ItemSize = new System.Drawing.Size(100, 21);
-            this.tabControl.Location = new System.Drawing.Point(10, 10);
-            this.tabControl.Name = "tabControl";
-            this.tabControl.SelectedIndex = 0;
-            this.tabControl.Size = new System.Drawing.Size(578, 198);
-            this.tabControl.SizeMode = System.Windows.Forms.TabSizeMode.Fixed;
-            this.tabControl.TabIndex = 1;
-            this.tabControl.SelectedIndexChanged += new System.EventHandler(this.TabControl_SelectedIndexChanged);
-            // 
-            // tabPageMessages
-            // 
-            this.tabPageMessages.BackColor = System.Drawing.Color.FromArgb(((int)(((byte)(20)))), ((int)(((byte)(22)))), ((int)(((byte)(24)))));
-            this.tabPageMessages.Controls.Add(this.ChatMessageBox);
-            this.tabPageMessages.ForeColor = System.Drawing.Color.Silver;
-            this.tabPageMessages.Location = new System.Drawing.Point(4, 25);
-            this.tabPageMessages.Name = "tabPageMessages";
-            this.tabPageMessages.Size = new System.Drawing.Size(570, 169);
-            this.tabPageMessages.TabIndex = 0;
-            this.tabPageMessages.Text = "Messages";
-            // 
-            // ChatMessageBox
-            // 
-            this.ChatMessageBox.BackColor = System.Drawing.Color.Black;
-            this.ChatMessageBox.Dock = System.Windows.Forms.DockStyle.Fill;
-            this.ChatMessageBox.Location = new System.Drawing.Point(0, 0);
-            this.ChatMessageBox.Margin = new System.Windows.Forms.Padding(0);
-            this.ChatMessageBox.Name = "ChatMessageBox";
-            this.ChatMessageBox.Size = new System.Drawing.Size(570, 169);
-            this.ChatMessageBox.TabIndex = 0;
-            // 
-            // pnlToolbar
-            // 
-            this.pnlToolbar.BackColor = System.Drawing.Color.FromArgb(((int)(((byte)(39)))), ((int)(((byte)(44)))), ((int)(((byte)(46)))));
-            this.pnlToolbar.BorderColor = System.Drawing.Color.Transparent;
-            this.pnlToolbar.Controls.Add(this.btnIdent);
-            this.pnlToolbar.Controls.Add(this.chkModeC);
-            this.pnlToolbar.Controls.Add(this.btnMinimize);
-            this.pnlToolbar.Controls.Add(this.btnClose);
-            this.pnlToolbar.Controls.Add(this.lblCallsign);
-            this.pnlToolbar.Controls.Add(this.btnSettings);
-            this.pnlToolbar.Controls.Add(this.btnFlightPlan);
-            this.pnlToolbar.Controls.Add(this.btnConnect);
-            this.pnlToolbar.Dock = System.Windows.Forms.DockStyle.Top;
-            this.pnlToolbar.Location = new System.Drawing.Point(201, 1);
-            this.pnlToolbar.Name = "pnlToolbar";
-            this.pnlToolbar.Size = new System.Drawing.Size(598, 60);
-            this.pnlToolbar.TabIndex = 1;
-            // 
-            // btnIdent
-            // 
-            this.btnIdent.BorderColor = System.Drawing.Color.FromArgb(((int)(((byte)(100)))), ((int)(((byte)(100)))), ((int)(((byte)(100)))));
-            this.btnIdent.Clicked = false;
-            this.btnIdent.ClickedColor = System.Drawing.Color.FromArgb(((int)(((byte)(0)))), ((int)(((byte)(120)))), ((int)(((byte)(206)))));
-            this.btnIdent.Cursor = System.Windows.Forms.Cursors.Hand;
-            this.btnIdent.DisabledTextColor = System.Drawing.Color.DarkGray;
-            this.btnIdent.Enabled = false;
-            this.btnIdent.Font = new System.Drawing.Font("Segoe UI", 9F, System.Drawing.FontStyle.Regular, System.Drawing.GraphicsUnit.Point, ((byte)(0)));
-            this.btnIdent.ForeColor = System.Drawing.Color.White;
-            this.btnIdent.Location = new System.Drawing.Point(177, 19);
-            this.btnIdent.Name = "btnIdent";
-            this.btnIdent.Pushed = false;
-            this.btnIdent.PushedColor = System.Drawing.Color.FromArgb(((int)(((byte)(0)))), ((int)(((byte)(120)))), ((int)(((byte)(206)))));
-            this.btnIdent.Size = new System.Drawing.Size(75, 23);
-            this.btnIdent.TabIndex = 8;
-            this.btnIdent.Text = "Ident";
-            this.btnIdent.Click += new System.EventHandler(this.btnIdent_Click);
-            // 
-            // chkModeC
-            // 
-            this.chkModeC.BorderColor = System.Drawing.Color.FromArgb(((int)(((byte)(100)))), ((int)(((byte)(100)))), ((int)(((byte)(100)))));
-            this.chkModeC.Clicked = false;
-            this.chkModeC.ClickedColor = System.Drawing.Color.FromArgb(((int)(((byte)(0)))), ((int)(((byte)(120)))), ((int)(((byte)(206)))));
-            this.chkModeC.Cursor = System.Windows.Forms.Cursors.Hand;
-            this.chkModeC.DisabledTextColor = System.Drawing.Color.DarkGray;
-            this.chkModeC.Enabled = false;
-            this.chkModeC.Font = new System.Drawing.Font("Segoe UI", 9F, System.Drawing.FontStyle.Regular, System.Drawing.GraphicsUnit.Point, ((byte)(0)));
-            this.chkModeC.ForeColor = System.Drawing.Color.White;
-            this.chkModeC.Location = new System.Drawing.Point(93, 19);
-            this.chkModeC.Name = "chkModeC";
-            this.chkModeC.Pushed = false;
-            this.chkModeC.PushedColor = System.Drawing.Color.FromArgb(((int)(((byte)(0)))), ((int)(((byte)(120)))), ((int)(((byte)(206)))));
-            this.chkModeC.Size = new System.Drawing.Size(75, 23);
-            this.chkModeC.TabIndex = 7;
-            this.chkModeC.Text = "Mode C";
-            this.chkModeC.Click += new System.EventHandler(this.chkModeC_Click);
-            // 
-            // btnMinimize
-            // 
-            this.btnMinimize.Anchor = ((System.Windows.Forms.AnchorStyles)((System.Windows.Forms.AnchorStyles.Top | System.Windows.Forms.AnchorStyles.Right)));
-            this.btnMinimize.BorderColor = System.Drawing.Color.FromArgb(((int)(((byte)(100)))), ((int)(((byte)(100)))), ((int)(((byte)(100)))));
-            this.btnMinimize.Clicked = false;
-            this.btnMinimize.ClickedColor = System.Drawing.Color.FromArgb(((int)(((byte)(0)))), ((int)(((byte)(120)))), ((int)(((byte)(206)))));
-            this.btnMinimize.Cursor = System.Windows.Forms.Cursors.Hand;
-            this.btnMinimize.DisabledTextColor = System.Drawing.Color.DarkGray;
-            this.btnMinimize.Font = new System.Drawing.Font("Segoe UI", 9F, System.Drawing.FontStyle.Regular, System.Drawing.GraphicsUnit.Point, ((byte)(0)));
-            this.btnMinimize.ForeColor = System.Drawing.Color.FromArgb(((int)(((byte)(230)))), ((int)(((byte)(230)))), ((int)(((byte)(230)))));
-            this.btnMinimize.Location = new System.Drawing.Point(539, 19);
-            this.btnMinimize.Name = "btnMinimize";
-            this.btnMinimize.Pushed = false;
-            this.btnMinimize.PushedColor = System.Drawing.Color.FromArgb(((int)(((byte)(0)))), ((int)(((byte)(120)))), ((int)(((byte)(206)))));
-            this.btnMinimize.Size = new System.Drawing.Size(20, 23);
-            this.btnMinimize.TabIndex = 6;
-            this.btnMinimize.Text = "–";
-            this.btnMinimize.Click += new System.EventHandler(this.btnMinimize_Click);
-            // 
-            // btnClose
-            // 
-            this.btnClose.Anchor = ((System.Windows.Forms.AnchorStyles)((System.Windows.Forms.AnchorStyles.Top | System.Windows.Forms.AnchorStyles.Right)));
-            this.btnClose.BackColor = System.Drawing.Color.FromArgb(((int)(((byte)(207)))), ((int)(((byte)(94)))), ((int)(((byte)(57)))));
-            this.btnClose.BorderColor = System.Drawing.Color.FromArgb(((int)(((byte)(192)))), ((int)(((byte)(57)))), ((int)(((byte)(43)))));
-            this.btnClose.Clicked = false;
-            this.btnClose.ClickedColor = System.Drawing.Color.FromArgb(((int)(((byte)(0)))), ((int)(((byte)(120)))), ((int)(((byte)(206)))));
-            this.btnClose.Cursor = System.Windows.Forms.Cursors.Hand;
-            this.btnClose.DisabledTextColor = System.Drawing.Color.DarkGray;
-            this.btnClose.Font = new System.Drawing.Font("Segoe UI", 9F, System.Drawing.FontStyle.Bold, System.Drawing.GraphicsUnit.Point, ((byte)(0)));
-            this.btnClose.ForeColor = System.Drawing.Color.White;
-            this.btnClose.Location = new System.Drawing.Point(564, 19);
-            this.btnClose.Name = "btnClose";
-            this.btnClose.Pushed = false;
-            this.btnClose.PushedColor = System.Drawing.Color.FromArgb(((int)(((byte)(231)))), ((int)(((byte)(76)))), ((int)(((byte)(60)))));
-            this.btnClose.Size = new System.Drawing.Size(20, 23);
-            this.btnClose.TabIndex = 2;
-            this.btnClose.Text = "X";
-            this.btnClose.Click += new System.EventHandler(this.btnClose_Click);
-            // 
-            // lblCallsign
-            // 
-            this.lblCallsign.Anchor = ((System.Windows.Forms.AnchorStyles)((System.Windows.Forms.AnchorStyles.Left | System.Windows.Forms.AnchorStyles.Right)));
-            this.lblCallsign.AutoSize = true;
-            this.lblCallsign.BorderColor = System.Drawing.Color.Empty;
-            this.lblCallsign.Font = new System.Drawing.Font("Consolas", 9.75F, System.Drawing.FontStyle.Regular, System.Drawing.GraphicsUnit.Point, ((byte)(0)));
-            this.lblCallsign.ForeColor = System.Drawing.Color.FromArgb(((int)(((byte)(230)))), ((int)(((byte)(230)))), ((int)(((byte)(230)))));
-            this.lblCallsign.HasBorder = false;
-            this.lblCallsign.Location = new System.Drawing.Point(421, 23);
-            this.lblCallsign.Name = "lblCallsign";
-            this.lblCallsign.Size = new System.Drawing.Size(56, 15);
-            this.lblCallsign.TabIndex = 5;
-            this.lblCallsign.Text = "-------";
-            this.lblCallsign.TextAlign = System.Drawing.ContentAlignment.MiddleLeft;
-            // 
-            // btnSettings
-            // 
-            this.btnSettings.BorderColor = System.Drawing.Color.FromArgb(((int)(((byte)(100)))), ((int)(((byte)(100)))), ((int)(((byte)(100)))));
-            this.btnSettings.Clicked = false;
-            this.btnSettings.ClickedColor = System.Drawing.Color.FromArgb(((int)(((byte)(0)))), ((int)(((byte)(120)))), ((int)(((byte)(206)))));
-            this.btnSettings.Cursor = System.Windows.Forms.Cursors.Hand;
-            this.btnSettings.DisabledTextColor = System.Drawing.Color.DarkGray;
-            this.btnSettings.Font = new System.Drawing.Font("Segoe UI", 9F, System.Drawing.FontStyle.Regular, System.Drawing.GraphicsUnit.Point, ((byte)(0)));
-            this.btnSettings.ForeColor = System.Drawing.Color.White;
-            this.btnSettings.Location = new System.Drawing.Point(340, 19);
-            this.btnSettings.Name = "btnSettings";
-            this.btnSettings.Pushed = false;
-            this.btnSettings.PushedColor = System.Drawing.Color.FromArgb(((int)(((byte)(0)))), ((int)(((byte)(120)))), ((int)(((byte)(206)))));
-            this.btnSettings.Size = new System.Drawing.Size(75, 23);
-            this.btnSettings.TabIndex = 4;
-            this.btnSettings.Text = "Settings";
-            this.btnSettings.Click += new System.EventHandler(this.btnSettings_Click);
-            // 
-            // btnFlightPlan
-            // 
-            this.btnFlightPlan.BorderColor = System.Drawing.Color.FromArgb(((int)(((byte)(100)))), ((int)(((byte)(100)))), ((int)(((byte)(100)))));
-            this.btnFlightPlan.Clicked = false;
-            this.btnFlightPlan.ClickedColor = System.Drawing.Color.FromArgb(((int)(((byte)(0)))), ((int)(((byte)(120)))), ((int)(((byte)(206)))));
-            this.btnFlightPlan.Cursor = System.Windows.Forms.Cursors.Hand;
-            this.btnFlightPlan.DisabledTextColor = System.Drawing.Color.DarkGray;
-            this.btnFlightPlan.Font = new System.Drawing.Font("Segoe UI", 9F, System.Drawing.FontStyle.Regular, System.Drawing.GraphicsUnit.Point, ((byte)(0)));
-            this.btnFlightPlan.ForeColor = System.Drawing.Color.White;
-            this.btnFlightPlan.Location = new System.Drawing.Point(258, 19);
-            this.btnFlightPlan.Name = "btnFlightPlan";
-            this.btnFlightPlan.Pushed = false;
-            this.btnFlightPlan.PushedColor = System.Drawing.Color.FromArgb(((int)(((byte)(0)))), ((int)(((byte)(120)))), ((int)(((byte)(206)))));
-            this.btnFlightPlan.Size = new System.Drawing.Size(75, 23);
-            this.btnFlightPlan.TabIndex = 3;
-            this.btnFlightPlan.Text = "Flight Plan";
-            this.btnFlightPlan.Click += new System.EventHandler(this.btnFlightPlan_Click);
-            // 
-            // btnConnect
-            // 
-            this.btnConnect.BorderColor = System.Drawing.Color.FromArgb(((int)(((byte)(100)))), ((int)(((byte)(100)))), ((int)(((byte)(100)))));
-            this.btnConnect.Clicked = false;
-            this.btnConnect.ClickedColor = System.Drawing.Color.FromArgb(((int)(((byte)(0)))), ((int)(((byte)(120)))), ((int)(((byte)(206)))));
-            this.btnConnect.Cursor = System.Windows.Forms.Cursors.Hand;
-            this.btnConnect.DisabledTextColor = System.Drawing.Color.DarkGray;
-            this.btnConnect.Font = new System.Drawing.Font("Segoe UI", 9F, System.Drawing.FontStyle.Regular, System.Drawing.GraphicsUnit.Point, ((byte)(0)));
-            this.btnConnect.ForeColor = System.Drawing.Color.White;
-            this.btnConnect.Location = new System.Drawing.Point(12, 19);
-            this.btnConnect.Name = "btnConnect";
-            this.btnConnect.Pushed = false;
-            this.btnConnect.PushedColor = System.Drawing.Color.FromArgb(((int)(((byte)(0)))), ((int)(((byte)(120)))), ((int)(((byte)(206)))));
-            this.btnConnect.Size = new System.Drawing.Size(75, 23);
-            this.btnConnect.TabIndex = 0;
-            this.btnConnect.Text = "Connect";
-            this.btnConnect.Click += new System.EventHandler(this.btnConnect_Click);
-            // 
-            // pnlSidebar
-            // 
-            this.pnlSidebar.BackColor = System.Drawing.Color.FromArgb(((int)(((byte)(39)))), ((int)(((byte)(44)))), ((int)(((byte)(46)))));
-            this.pnlSidebar.BorderColor = System.Drawing.Color.Transparent;
-            this.pnlSidebar.Controls.Add(this.pnlTreeContainer);
-            this.pnlSidebar.Controls.Add(this.lblControllers);
-            this.pnlSidebar.Controls.Add(this.pnlComRadios);
-            this.pnlSidebar.Dock = System.Windows.Forms.DockStyle.Left;
-            this.pnlSidebar.Location = new System.Drawing.Point(1, 1);
-            this.pnlSidebar.Name = "pnlSidebar";
-            this.pnlSidebar.Size = new System.Drawing.Size(200, 278);
-            this.pnlSidebar.TabIndex = 0;
-            // 
-            // pnlTreeContainer
-            // 
-            this.pnlTreeContainer.BackColor = System.Drawing.Color.FromArgb(((int)(((byte)(39)))), ((int)(((byte)(44)))), ((int)(((byte)(46)))));
-            this.pnlTreeContainer.BorderColor = System.Drawing.Color.Transparent;
-            this.pnlTreeContainer.Controls.Add(this.treeControllers);
-            this.pnlTreeContainer.Dock = System.Windows.Forms.DockStyle.Fill;
-            this.pnlTreeContainer.Location = new System.Drawing.Point(0, 85);
-            this.pnlTreeContainer.Name = "pnlTreeContainer";
-            this.pnlTreeContainer.Padding = new System.Windows.Forms.Padding(5, 5, 5, 5);
-            this.pnlTreeContainer.Size = new System.Drawing.Size(200, 193);
-            this.pnlTreeContainer.TabIndex = 3;
-            // 
-            // treeControllers
-            // 
-            this.treeControllers.BackColor = System.Drawing.Color.FromArgb(((int)(((byte)(39)))), ((int)(((byte)(44)))), ((int)(((byte)(46)))));
-            this.treeControllers.BorderStyle = System.Windows.Forms.BorderStyle.None;
-            this.treeControllers.Dock = System.Windows.Forms.DockStyle.Fill;
-            this.treeControllers.Font = new System.Drawing.Font("Segoe UI", 9F, System.Drawing.FontStyle.Regular, System.Drawing.GraphicsUnit.Point, ((byte)(0)));
-            this.treeControllers.ForeColor = System.Drawing.Color.WhiteSmoke;
-            this.treeControllers.Location = new System.Drawing.Point(5, 5);
-            this.treeControllers.Name = "treeControllers";
-            treeNode1.Name = "Center";
-            treeNode1.NodeFont = new System.Drawing.Font("Segoe UI", 9F, System.Drawing.FontStyle.Bold, System.Drawing.GraphicsUnit.Point, ((byte)(0)));
-            treeNode1.Text = "Center   ";
-            treeNode2.Name = "Approach";
-            treeNode2.NodeFont = new System.Drawing.Font("Segoe UI", 9F, System.Drawing.FontStyle.Bold);
-            treeNode2.Text = "Approach/Departure     ";
-            treeNode3.Name = "Tower";
-            treeNode3.NodeFont = new System.Drawing.Font("Segoe UI", 9F, System.Drawing.FontStyle.Bold);
-            treeNode3.Text = "Tower   ";
-            treeNode4.Name = "Ground";
-            treeNode4.NodeFont = new System.Drawing.Font("Segoe UI", 9F, System.Drawing.FontStyle.Bold);
-            treeNode4.Text = "Ground   ";
-            treeNode5.Name = "Delivery";
-            treeNode5.NodeFont = new System.Drawing.Font("Segoe UI", 9F, System.Drawing.FontStyle.Bold);
-            treeNode5.Text = "Clearance Delivery   ";
-            treeNode6.Name = "ATIS";
-            treeNode6.NodeFont = new System.Drawing.Font("Segoe UI", 9F, System.Drawing.FontStyle.Bold);
-            treeNode6.Text = "ATIS   ";
-            this.treeControllers.Nodes.AddRange(new System.Windows.Forms.TreeNode[] {
-            treeNode1,
-            treeNode2,
-            treeNode3,
-            treeNode4,
-            treeNode5,
-            treeNode6});
-            this.treeControllers.ShowNodeToolTips = true;
-            this.treeControllers.ShowPlusMinus = false;
-            this.treeControllers.ShowRootLines = false;
-            this.treeControllers.Size = new System.Drawing.Size(190, 183);
-            this.treeControllers.TabIndex = 5;
-            this.treeControllers.TabStop = false;
-            this.treeControllers.BeforeCollapse += new System.Windows.Forms.TreeViewCancelEventHandler(this.treeControllers_BeforeCollapse);
-            this.treeControllers.AfterCollapse += new System.Windows.Forms.TreeViewEventHandler(this.treeControllers_AfterCollapse);
-            this.treeControllers.AfterExpand += new System.Windows.Forms.TreeViewEventHandler(this.treeControllers_AfterExpand);
-            this.treeControllers.BeforeSelect += new System.Windows.Forms.TreeViewCancelEventHandler(this.treeControllers_BeforeSelect);
-            this.treeControllers.NodeMouseClick += new System.Windows.Forms.TreeNodeMouseClickEventHandler(this.treeControllers_NodeMouseClick);
-            this.treeControllers.NodeMouseDoubleClick += new System.Windows.Forms.TreeNodeMouseClickEventHandler(this.treeControllers_NodeMouseDoubleClick);
-            this.treeControllers.MouseUp += new System.Windows.Forms.MouseEventHandler(this.treeControllers_MouseUp);
-            // 
-            // lblControllers
-            // 
-            this.lblControllers.BorderColor = System.Drawing.Color.Empty;
-            this.lblControllers.Dock = System.Windows.Forms.DockStyle.Top;
-            this.lblControllers.Font = new System.Drawing.Font("Segoe UI", 9.75F, System.Drawing.FontStyle.Bold, System.Drawing.GraphicsUnit.Point, ((byte)(0)));
-            this.lblControllers.ForeColor = System.Drawing.Color.White;
-            this.lblControllers.HasBorder = false;
-            this.lblControllers.Location = new System.Drawing.Point(0, 60);
-            this.lblControllers.Name = "lblControllers";
-            this.lblControllers.Size = new System.Drawing.Size(200, 25);
-            this.lblControllers.TabIndex = 2;
-            this.lblControllers.Text = "Nearby Controllers:";
-            this.lblControllers.TextAlign = System.Drawing.ContentAlignment.MiddleCenter;
-            // 
-            // pnlComRadios
-            // 
-            this.pnlComRadios.BackColor = System.Drawing.Color.FromArgb(((int)(((byte)(1)))), ((int)(((byte)(100)))), ((int)(((byte)(173)))));
-            this.pnlComRadios.BorderColor = System.Drawing.Color.Transparent;
-            this.pnlComRadios.Controls.Add(this.Com2RX);
-            this.pnlComRadios.Controls.Add(this.Com2TX);
-            this.pnlComRadios.Controls.Add(this.Com2Freq);
-            this.pnlComRadios.Controls.Add(this.lblCom2);
-            this.pnlComRadios.Controls.Add(this.Com1RX);
-            this.pnlComRadios.Controls.Add(this.Com1TX);
-            this.pnlComRadios.Controls.Add(this.Com1Freq);
-            this.pnlComRadios.Controls.Add(this.lblCom1);
-            this.pnlComRadios.Dock = System.Windows.Forms.DockStyle.Top;
-            this.pnlComRadios.Location = new System.Drawing.Point(0, 0);
-            this.pnlComRadios.Name = "pnlComRadios";
-            this.pnlComRadios.Size = new System.Drawing.Size(200, 60);
-            this.pnlComRadios.TabIndex = 1;
-            // 
-            // Com2RX
-            // 
-            this.Com2RX.BackColor = System.Drawing.Color.Transparent;
-            this.Com2RX.BorderColor = System.Drawing.Color.FromArgb(((int)(((byte)(0)))), ((int)(((byte)(120)))), ((int)(((byte)(206)))));
-            this.Com2RX.Font = new System.Drawing.Font("Microsoft Sans Serif", 6.75F, System.Drawing.FontStyle.Regular, System.Drawing.GraphicsUnit.Point, ((byte)(0)));
-            this.Com2RX.ForeColor = System.Drawing.Color.FromArgb(((int)(((byte)(39)))), ((int)(((byte)(44)))), ((int)(((byte)(46)))));
-            this.Com2RX.HasBorder = true;
-            this.Com2RX.Location = new System.Drawing.Point(152, 34);
-            this.Com2RX.Name = "Com2RX";
-            this.Com2RX.Size = new System.Drawing.Size(28, 15);
-            this.Com2RX.TabIndex = 16;
-            this.Com2RX.Text = "RX";
-            this.Com2RX.TextAlign = System.Drawing.ContentAlignment.MiddleCenter;
-            // 
-            // Com2TX
-            // 
-            this.Com2TX.BackColor = System.Drawing.Color.Transparent;
-            this.Com2TX.BorderColor = System.Drawing.Color.FromArgb(((int)(((byte)(0)))), ((int)(((byte)(120)))), ((int)(((byte)(206)))));
-            this.Com2TX.Font = new System.Drawing.Font("Microsoft Sans Serif", 6.75F, System.Drawing.FontStyle.Regular, System.Drawing.GraphicsUnit.Point, ((byte)(0)));
-            this.Com2TX.ForeColor = System.Drawing.Color.FromArgb(((int)(((byte)(39)))), ((int)(((byte)(44)))), ((int)(((byte)(46)))));
-            this.Com2TX.HasBorder = true;
-            this.Com2TX.Location = new System.Drawing.Point(122, 34);
-            this.Com2TX.Name = "Com2TX";
-            this.Com2TX.Size = new System.Drawing.Size(28, 15);
-            this.Com2TX.TabIndex = 15;
-            this.Com2TX.Text = "TX";
-            this.Com2TX.TextAlign = System.Drawing.ContentAlignment.MiddleCenter;
-            // 
-            // Com2Freq
-            // 
-            this.Com2Freq.AutoSize = true;
-            this.Com2Freq.BorderColor = System.Drawing.Color.Empty;
-            this.Com2Freq.Font = new System.Drawing.Font("Courier New", 9F, System.Drawing.FontStyle.Regular, System.Drawing.GraphicsUnit.Point, ((byte)(0)));
-            this.Com2Freq.ForeColor = System.Drawing.Color.White;
-            this.Com2Freq.HasBorder = false;
-            this.Com2Freq.Location = new System.Drawing.Point(62, 34);
-            this.Com2Freq.Name = "Com2Freq";
-            this.Com2Freq.Size = new System.Drawing.Size(56, 15);
-            this.Com2Freq.TabIndex = 14;
-            this.Com2Freq.Text = "---.---";
-            // 
-            // lblCom2
-            // 
-            this.lblCom2.AutoSize = true;
-            this.lblCom2.BorderColor = System.Drawing.Color.Empty;
-            this.lblCom2.Font = new System.Drawing.Font("Courier New", 9F, System.Drawing.FontStyle.Regular, System.Drawing.GraphicsUnit.Point, ((byte)(0)));
-            this.lblCom2.ForeColor = System.Drawing.Color.White;
-            this.lblCom2.HasBorder = false;
-            this.lblCom2.Location = new System.Drawing.Point(20, 34);
-            this.lblCom2.Name = "lblCom2";
-            this.lblCom2.Size = new System.Drawing.Size(42, 15);
-            this.lblCom2.TabIndex = 13;
-            this.lblCom2.Text = "COM2:";
-            // 
-            // Com1RX
-            // 
-            this.Com1RX.BackColor = System.Drawing.Color.Transparent;
-            this.Com1RX.BorderColor = System.Drawing.Color.FromArgb(((int)(((byte)(0)))), ((int)(((byte)(120)))), ((int)(((byte)(206)))));
-            this.Com1RX.Font = new System.Drawing.Font("Microsoft Sans Serif", 6.75F, System.Drawing.FontStyle.Regular, System.Drawing.GraphicsUnit.Point, ((byte)(0)));
-            this.Com1RX.ForeColor = System.Drawing.Color.FromArgb(((int)(((byte)(39)))), ((int)(((byte)(44)))), ((int)(((byte)(46)))));
-            this.Com1RX.HasBorder = true;
-            this.Com1RX.Location = new System.Drawing.Point(152, 12);
-            this.Com1RX.Name = "Com1RX";
-            this.Com1RX.Size = new System.Drawing.Size(28, 15);
-            this.Com1RX.TabIndex = 12;
-            this.Com1RX.Text = "RX";
-            this.Com1RX.TextAlign = System.Drawing.ContentAlignment.MiddleCenter;
-            // 
-            // Com1TX
-            // 
-            this.Com1TX.BackColor = System.Drawing.Color.Transparent;
-            this.Com1TX.BorderColor = System.Drawing.Color.FromArgb(((int)(((byte)(0)))), ((int)(((byte)(120)))), ((int)(((byte)(206)))));
-            this.Com1TX.Font = new System.Drawing.Font("Microsoft Sans Serif", 6.75F, System.Drawing.FontStyle.Regular, System.Drawing.GraphicsUnit.Point, ((byte)(0)));
-            this.Com1TX.ForeColor = System.Drawing.Color.FromArgb(((int)(((byte)(39)))), ((int)(((byte)(44)))), ((int)(((byte)(46)))));
-            this.Com1TX.HasBorder = true;
-            this.Com1TX.Location = new System.Drawing.Point(122, 12);
-            this.Com1TX.Name = "Com1TX";
-            this.Com1TX.Size = new System.Drawing.Size(28, 15);
-            this.Com1TX.TabIndex = 11;
-            this.Com1TX.Text = "TX";
-            this.Com1TX.TextAlign = System.Drawing.ContentAlignment.MiddleCenter;
-            // 
-            // Com1Freq
-            // 
-            this.Com1Freq.AutoSize = true;
-            this.Com1Freq.BorderColor = System.Drawing.Color.Empty;
-            this.Com1Freq.Font = new System.Drawing.Font("Courier New", 9F, System.Drawing.FontStyle.Regular, System.Drawing.GraphicsUnit.Point, ((byte)(0)));
-            this.Com1Freq.ForeColor = System.Drawing.Color.White;
-            this.Com1Freq.HasBorder = false;
-            this.Com1Freq.Location = new System.Drawing.Point(62, 12);
-            this.Com1Freq.Name = "Com1Freq";
-            this.Com1Freq.Size = new System.Drawing.Size(56, 15);
-            this.Com1Freq.TabIndex = 10;
-            this.Com1Freq.Text = "---.---";
-            // 
-            // lblCom1
-            // 
-            this.lblCom1.AutoSize = true;
-            this.lblCom1.BorderColor = System.Drawing.Color.Empty;
-            this.lblCom1.Font = new System.Drawing.Font("Courier New", 9F, System.Drawing.FontStyle.Regular, System.Drawing.GraphicsUnit.Point, ((byte)(0)));
-            this.lblCom1.ForeColor = System.Drawing.Color.White;
-            this.lblCom1.HasBorder = false;
-            this.lblCom1.Location = new System.Drawing.Point(20, 12);
-            this.lblCom1.Name = "lblCom1";
-            this.lblCom1.Size = new System.Drawing.Size(42, 15);
-            this.lblCom1.TabIndex = 9;
-            this.lblCom1.Text = "COM1:";
-            // 
-            // MainForm
-            // 
-            this.AutoScaleDimensions = new System.Drawing.SizeF(6F, 13F);
-            this.AutoScaleMode = System.Windows.Forms.AutoScaleMode.Font;
-            this.BackColor = System.Drawing.Color.FromArgb(((int)(((byte)(20)))), ((int)(((byte)(22)))), ((int)(((byte)(24)))));
-            this.ClientSize = new System.Drawing.Size(800, 280);
-            this.Controls.Add(this.pnlTabs);
-            this.Controls.Add(this.pnlToolbar);
-            this.Controls.Add(this.pnlSidebar);
-            this.Font = new System.Drawing.Font("Microsoft Sans Serif", 8.25F, System.Drawing.FontStyle.Regular, System.Drawing.GraphicsUnit.Point, ((byte)(0)));
-            this.FormBorderStyle = System.Windows.Forms.FormBorderStyle.None;
-            this.Icon = ((System.Drawing.Icon)(resources.GetObject("$this.Icon")));
-            this.KeyPreview = true;
-            this.MinimumSize = new System.Drawing.Size(800, 280);
-            this.Name = "MainForm";
-            this.Padding = new System.Windows.Forms.Padding(1);
-            this.StartPosition = System.Windows.Forms.FormStartPosition.CenterScreen;
-            this.Text = "xPilot";
-            this.Activated += new System.EventHandler(this.MainForm_Activated);
-            this.MouseDown += new System.Windows.Forms.MouseEventHandler(this.MainForm_MouseDown);
-            this.controllerTreeContextMenu.ResumeLayout(false);
-            this.pnlTabs.ResumeLayout(false);
-            this.tabControl.ResumeLayout(false);
-            this.tabPageMessages.ResumeLayout(false);
-            this.pnlToolbar.ResumeLayout(false);
-            this.pnlToolbar.PerformLayout();
-            this.pnlSidebar.ResumeLayout(false);
-            this.pnlTreeContainer.ResumeLayout(false);
-            this.pnlComRadios.ResumeLayout(false);
-            this.pnlComRadios.PerformLayout();
-            this.ResumeLayout(false);
-
-        }
-
-        #endregion
-
-        private TransparentClickPanel pnlSidebar;
-        private TransparentClickPanel pnlComRadios;
-        private TransparentClickPanel pnlToolbar;
-        private TransparentClickLabel lblControllers;
-        private TransparentClickPanel pnlTreeContainer;
-        private System.Windows.Forms.TreeView treeControllers;
-        private TransparentClickLabel lblCallsign;
-        private FlatButton btnSettings;
-        private FlatButton btnFlightPlan;
-        private FlatButton btnConnect;
-        private FlatButton btnClose;
-        private FlatButton btnMinimize;
-        private TransparentClickPanel pnlTabs;
-        private ChatBox ChatMessageBox;
-        private System.Windows.Forms.ContextMenuStrip controllerTreeContextMenu;
-        private System.Windows.Forms.ToolStripMenuItem requestControllerInfo;
-        private System.Windows.Forms.ToolStripMenuItem startPrivateChat;
-        private System.ComponentModel.BackgroundWorker bwVersionCheck;
-        private TransparentClickLabel Com2RX;
-        private TransparentClickLabel Com2TX;
-        private TransparentClickLabel Com2Freq;
-        private TransparentClickLabel lblCom2;
-        private TransparentClickLabel Com1RX;
-        private TransparentClickLabel Com1TX;
-        private TransparentClickLabel Com1Freq;
-        private TransparentClickLabel lblCom1;
-        private CustomTabControl tabControl;
-        private System.Windows.Forms.TabPage tabPageMessages;
-        private System.Windows.Forms.ToolTip hfTooltip;
-        private FlatButton btnIdent;
-        private FlatButton chkModeC;
-    }
-=======
-﻿using XPilot.PilotClient;
-
-namespace XPilot.PilotClient
-{
-    partial class MainForm
-    {
-        /// <summary>
-        /// Required designer variable.
-        /// </summary>
-        private System.ComponentModel.IContainer components = null;
-
-        /// <summary>
-        /// Clean up any resources being used.
-        /// </summary>
-        /// <param name="disposing">true if managed resources should be disposed; otherwise, false.</param>
-        protected override void Dispose(bool disposing)
-        {
-            if (disposing && (components != null))
-            {
-                components.Dispose();
-            }
-            base.Dispose(disposing);
-        }
-
-        #region Windows Form Designer generated code
-
-        /// <summary>
-        /// Required method for Designer support - do not modify
-        /// the contents of this method with the code editor.
-        /// </summary>
-        private void InitializeComponent()
-        {
-            this.components = new System.ComponentModel.Container();
-            System.Windows.Forms.TreeNode treeNode1 = new System.Windows.Forms.TreeNode("Center   ");
-            System.Windows.Forms.TreeNode treeNode2 = new System.Windows.Forms.TreeNode("Approach/Departure     ");
-            System.Windows.Forms.TreeNode treeNode3 = new System.Windows.Forms.TreeNode("Tower   ");
-            System.Windows.Forms.TreeNode treeNode4 = new System.Windows.Forms.TreeNode("Ground   ");
-            System.Windows.Forms.TreeNode treeNode5 = new System.Windows.Forms.TreeNode("Clearance Delivery   ");
-            System.Windows.Forms.TreeNode treeNode6 = new System.Windows.Forms.TreeNode("ATIS   ");
-            System.ComponentModel.ComponentResourceManager resources = new System.ComponentModel.ComponentResourceManager(typeof(MainForm));
-            this.controllerTreeContextMenu = new System.Windows.Forms.ContextMenuStrip(this.components);
-            this.requestControllerInfo = new System.Windows.Forms.ToolStripMenuItem();
-            this.startPrivateChat = new System.Windows.Forms.ToolStripMenuItem();
-            this.bwVersionCheck = new System.ComponentModel.BackgroundWorker();
-            this.hfTooltip = new System.Windows.Forms.ToolTip(this.components);
-            this.pnlTabs = new XPilot.PilotClient.TransparentClickPanel();
-            this.tabControl = new XPilot.PilotClient.CustomTabControl();
-            this.tabPageMessages = new System.Windows.Forms.TabPage();
-            this.ChatMessageBox = new XPilot.PilotClient.ChatBox();
-            this.pnlToolbar = new XPilot.PilotClient.TransparentClickPanel();
-            this.btnIdent = new XPilot.PilotClient.FlatButton();
-            this.chkModeC = new XPilot.PilotClient.FlatButton();
-            this.btnMinimize = new XPilot.PilotClient.FlatButton();
-            this.btnClose = new XPilot.PilotClient.FlatButton();
-            this.lblCallsign = new XPilot.PilotClient.TransparentClickLabel();
-            this.btnSettings = new XPilot.PilotClient.FlatButton();
-            this.btnFlightPlan = new XPilot.PilotClient.FlatButton();
-            this.btnConnect = new XPilot.PilotClient.FlatButton();
-            this.pnlSidebar = new XPilot.PilotClient.TransparentClickPanel();
-            this.pnlTreeContainer = new XPilot.PilotClient.TransparentClickPanel();
-            this.treeControllers = new System.Windows.Forms.TreeView();
-            this.lblControllers = new XPilot.PilotClient.TransparentClickLabel();
-            this.pnlComRadios = new XPilot.PilotClient.TransparentClickPanel();
-            this.Com2RX = new XPilot.PilotClient.TransparentClickLabel();
-            this.Com2TX = new XPilot.PilotClient.TransparentClickLabel();
-            this.Com2Freq = new XPilot.PilotClient.TransparentClickLabel();
-            this.lblCom2 = new XPilot.PilotClient.TransparentClickLabel();
-            this.Com1RX = new XPilot.PilotClient.TransparentClickLabel();
-            this.Com1TX = new XPilot.PilotClient.TransparentClickLabel();
-            this.Com1Freq = new XPilot.PilotClient.TransparentClickLabel();
-            this.lblCom1 = new XPilot.PilotClient.TransparentClickLabel();
-            this.controllerTreeContextMenu.SuspendLayout();
-            this.pnlTabs.SuspendLayout();
-            this.tabControl.SuspendLayout();
-            this.tabPageMessages.SuspendLayout();
-            this.pnlToolbar.SuspendLayout();
-            this.pnlSidebar.SuspendLayout();
-            this.pnlTreeContainer.SuspendLayout();
-            this.pnlComRadios.SuspendLayout();
-            this.SuspendLayout();
-            // 
-            // controllerTreeContextMenu
-            // 
-            this.controllerTreeContextMenu.Items.AddRange(new System.Windows.Forms.ToolStripItem[] {
-            this.requestControllerInfo,
-            this.startPrivateChat});
-            this.controllerTreeContextMenu.Name = "contextMenuStrip1";
-            this.controllerTreeContextMenu.Size = new System.Drawing.Size(197, 48);
-            // 
-            // requestControllerInfo
-            // 
-            this.requestControllerInfo.Name = "requestControllerInfo";
-            this.requestControllerInfo.Size = new System.Drawing.Size(196, 22);
-            this.requestControllerInfo.Text = "Request Controller Info";
-            this.requestControllerInfo.Click += new System.EventHandler(this.requestControllerInfo_Click);
-            // 
-            // startPrivateChat
-            // 
-            this.startPrivateChat.Name = "startPrivateChat";
-            this.startPrivateChat.Size = new System.Drawing.Size(196, 22);
-            this.startPrivateChat.Text = "Start Private Chat";
-            this.startPrivateChat.Click += new System.EventHandler(this.startPrivateChat_Click);
-            // 
-            // pnlTabs
-            // 
-            this.pnlTabs.BackColor = System.Drawing.Color.Transparent;
-            this.pnlTabs.BorderColor = System.Drawing.Color.Transparent;
-            this.pnlTabs.Controls.Add(this.tabControl);
-            this.pnlTabs.Dock = System.Windows.Forms.DockStyle.Fill;
             this.pnlTabs.Location = new System.Drawing.Point(189, 61);
             this.pnlTabs.Name = "pnlTabs";
             this.pnlTabs.Padding = new System.Windows.Forms.Padding(10);
@@ -1196,5 +597,4 @@
         private FlatButton btnIdent;
         private FlatButton chkModeC;
     }
->>>>>>> 8046cab8
 }